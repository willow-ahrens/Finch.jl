{
 "cells": [
  {
   "cell_type": "markdown",
   "source": [
    "An example generating sparse code with Finch, make some changes and give it a try!\n",
    "\n",
    "A note to visitors using Binder: it may take a minute or\n",
    "two to compile the first kernel, perhaps enjoy a nice little coffee break ^.^"
   ],
   "metadata": {}
  },
  {
   "outputs": [
    {
     "output_type": "execute_result",
     "data": {
<<<<<<< HEAD
      "text/plain": "quote\n    y = ex.body.body.lhs.tns.tns\n    A_lvl = (ex.body.body.rhs.args[1]).tns.tns.lvl\n    A_lvl_2 = A_lvl.lvl\n    A_lvl_3 = A_lvl_2.lvl\n    x = (ex.body.body.rhs.args[2]).tns.tns\n    sugar_1 = size(y)\n    y_mode1_stop = sugar_1[1]\n    y_mode1_stop == A_lvl_2.shape || throw(DimensionMismatch(\"mismatched dimension limits ($(y_mode1_stop) != $(A_lvl_2.shape))\"))\n    sugar_2 = size(x)\n    x_mode1_stop = sugar_2[1]\n    A_lvl.shape == x_mode1_stop || throw(DimensionMismatch(\"mismatched dimension limits ($(A_lvl.shape) != $(x_mode1_stop))\"))\n    for j_4 = 1:A_lvl.shape\n        A_lvl_q = (1 - 1) * A_lvl.shape + j_4\n        A_lvl_2_q = A_lvl_2.ptr[A_lvl_q]\n        A_lvl_2_q_stop = A_lvl_2.ptr[A_lvl_q + 1]\n        if A_lvl_2_q < A_lvl_2_q_stop\n            A_lvl_2_i1 = A_lvl_2.idx[A_lvl_2_q_stop - 1]\n        else\n            A_lvl_2_i1 = 0\n        end\n        phase_stop = min(y_mode1_stop, A_lvl_2_i1)\n        if phase_stop >= 1\n            i = 1\n            if A_lvl_2.idx[A_lvl_2_q] < 1\n                A_lvl_2_q = Finch.scansearch(A_lvl_2.idx, 1, A_lvl_2_q, A_lvl_2_q_stop - 1)\n            end\n            while i <= phase_stop\n                A_lvl_2_i = A_lvl_2.idx[A_lvl_2_q]\n                phase_stop_2 = min(phase_stop, A_lvl_2_i)\n                if A_lvl_2_i == phase_stop_2\n                    A_lvl_3_val_2 = A_lvl_3.val[A_lvl_2_q]\n                    y[phase_stop_2] = x[j_4] * A_lvl_3_val_2 + y[phase_stop_2]\n                    A_lvl_2_q += 1\n                end\n                i = phase_stop_2 + 1\n            end\n        end\n    end\n    (y = y,)\nend"
=======
      "text/plain": "quote\n    y = ex.body.body.lhs.tns.tns\n    A_lvl = (ex.body.body.rhs.args[1]).tns.tns.lvl\n    A_lvl_2 = A_lvl.lvl\n    A_lvl_3 = A_lvl_2.lvl\n    x = (ex.body.body.rhs.args[2]).tns.tns\n    sugar_1 = size(y)\n    y_mode1_stop = sugar_1[1]\n    A_lvl_2.shape == y_mode1_stop || throw(DimensionMismatch(\"mismatched dimension limits ($(A_lvl_2.shape) != $(y_mode1_stop))\"))\n    sugar_2 = size(x)\n    x_mode1_stop = sugar_2[1]\n    x_mode1_stop == A_lvl.shape || throw(DimensionMismatch(\"mismatched dimension limits ($(x_mode1_stop) != $(A_lvl.shape))\"))\n    for j_4 = 1:x_mode1_stop\n        A_lvl_q = (1 - 1) * A_lvl.shape + j_4\n        A_lvl_2_q = A_lvl_2.ptr[A_lvl_q]\n        A_lvl_2_q_stop = A_lvl_2.ptr[A_lvl_q + 1]\n        if A_lvl_2_q < A_lvl_2_q_stop\n            A_lvl_2_i1 = A_lvl_2.idx[A_lvl_2_q_stop - 1]\n        else\n            A_lvl_2_i1 = 0\n        end\n        phase_stop = min(A_lvl_2.shape, A_lvl_2_i1)\n        if phase_stop >= 1\n            i = 1\n            if A_lvl_2.idx[A_lvl_2_q] < 1\n                A_lvl_2_q = scansearch(A_lvl_2.idx, 1, A_lvl_2_q, A_lvl_2_q_stop - 1)\n            end\n            while i <= phase_stop\n                A_lvl_2_i = A_lvl_2.idx[A_lvl_2_q]\n                phase_stop_2 = min(phase_stop, A_lvl_2_i)\n                if A_lvl_2_i == phase_stop_2\n                    A_lvl_3_val_2 = A_lvl_3.val[A_lvl_2_q]\n                    y[phase_stop_2] = x[j_4] * A_lvl_3_val_2 + y[phase_stop_2]\n                    A_lvl_2_q += 1\n                end\n                i = phase_stop_2 + 1\n            end\n        end\n    end\n    (y = y,)\nend"
>>>>>>> 0613817c
     },
     "metadata": {},
     "execution_count": 1
    }
   ],
   "cell_type": "code",
   "source": [
    "using Finch\n",
    "\n",
    "# Construct a CSR sparse input matrix (20% random nonzeros)\n",
    "A = @fiber(d(sl(e(0.0))), fsprand((5, 7), 0.2))\n",
    "\n",
    "# Construct a dense vector input and output (all random values)\n",
    "x = rand(7)\n",
    "y = rand(5)\n",
    "\n",
    "# Emit code for matrix-vector multiply y = A * x\n",
    "@finch_code begin\n",
    "    for j = _, i = _\n",
    "        y[i] += A[i, j] * x[j]\n",
    "    end\n",
    "end"
   ],
   "metadata": {},
   "execution_count": 1
  }
 ],
 "nbformat_minor": 3,
 "metadata": {
  "language_info": {
   "file_extension": ".jl",
   "mimetype": "application/julia",
   "name": "julia",
<<<<<<< HEAD
   "version": "1.9.0"
  },
  "kernelspec": {
   "name": "julia-1.9",
   "display_name": "Julia 1.9.0",
=======
   "version": "1.9.1"
  },
  "kernelspec": {
   "name": "julia-1.9",
   "display_name": "Julia 1.9.1",
>>>>>>> 0613817c
   "language": "julia"
  }
 },
 "nbformat": 4
}<|MERGE_RESOLUTION|>--- conflicted
+++ resolved
@@ -15,11 +15,7 @@
     {
      "output_type": "execute_result",
      "data": {
-<<<<<<< HEAD
-      "text/plain": "quote\n    y = ex.body.body.lhs.tns.tns\n    A_lvl = (ex.body.body.rhs.args[1]).tns.tns.lvl\n    A_lvl_2 = A_lvl.lvl\n    A_lvl_3 = A_lvl_2.lvl\n    x = (ex.body.body.rhs.args[2]).tns.tns\n    sugar_1 = size(y)\n    y_mode1_stop = sugar_1[1]\n    y_mode1_stop == A_lvl_2.shape || throw(DimensionMismatch(\"mismatched dimension limits ($(y_mode1_stop) != $(A_lvl_2.shape))\"))\n    sugar_2 = size(x)\n    x_mode1_stop = sugar_2[1]\n    A_lvl.shape == x_mode1_stop || throw(DimensionMismatch(\"mismatched dimension limits ($(A_lvl.shape) != $(x_mode1_stop))\"))\n    for j_4 = 1:A_lvl.shape\n        A_lvl_q = (1 - 1) * A_lvl.shape + j_4\n        A_lvl_2_q = A_lvl_2.ptr[A_lvl_q]\n        A_lvl_2_q_stop = A_lvl_2.ptr[A_lvl_q + 1]\n        if A_lvl_2_q < A_lvl_2_q_stop\n            A_lvl_2_i1 = A_lvl_2.idx[A_lvl_2_q_stop - 1]\n        else\n            A_lvl_2_i1 = 0\n        end\n        phase_stop = min(y_mode1_stop, A_lvl_2_i1)\n        if phase_stop >= 1\n            i = 1\n            if A_lvl_2.idx[A_lvl_2_q] < 1\n                A_lvl_2_q = Finch.scansearch(A_lvl_2.idx, 1, A_lvl_2_q, A_lvl_2_q_stop - 1)\n            end\n            while i <= phase_stop\n                A_lvl_2_i = A_lvl_2.idx[A_lvl_2_q]\n                phase_stop_2 = min(phase_stop, A_lvl_2_i)\n                if A_lvl_2_i == phase_stop_2\n                    A_lvl_3_val_2 = A_lvl_3.val[A_lvl_2_q]\n                    y[phase_stop_2] = x[j_4] * A_lvl_3_val_2 + y[phase_stop_2]\n                    A_lvl_2_q += 1\n                end\n                i = phase_stop_2 + 1\n            end\n        end\n    end\n    (y = y,)\nend"
-=======
-      "text/plain": "quote\n    y = ex.body.body.lhs.tns.tns\n    A_lvl = (ex.body.body.rhs.args[1]).tns.tns.lvl\n    A_lvl_2 = A_lvl.lvl\n    A_lvl_3 = A_lvl_2.lvl\n    x = (ex.body.body.rhs.args[2]).tns.tns\n    sugar_1 = size(y)\n    y_mode1_stop = sugar_1[1]\n    A_lvl_2.shape == y_mode1_stop || throw(DimensionMismatch(\"mismatched dimension limits ($(A_lvl_2.shape) != $(y_mode1_stop))\"))\n    sugar_2 = size(x)\n    x_mode1_stop = sugar_2[1]\n    x_mode1_stop == A_lvl.shape || throw(DimensionMismatch(\"mismatched dimension limits ($(x_mode1_stop) != $(A_lvl.shape))\"))\n    for j_4 = 1:x_mode1_stop\n        A_lvl_q = (1 - 1) * A_lvl.shape + j_4\n        A_lvl_2_q = A_lvl_2.ptr[A_lvl_q]\n        A_lvl_2_q_stop = A_lvl_2.ptr[A_lvl_q + 1]\n        if A_lvl_2_q < A_lvl_2_q_stop\n            A_lvl_2_i1 = A_lvl_2.idx[A_lvl_2_q_stop - 1]\n        else\n            A_lvl_2_i1 = 0\n        end\n        phase_stop = min(A_lvl_2.shape, A_lvl_2_i1)\n        if phase_stop >= 1\n            i = 1\n            if A_lvl_2.idx[A_lvl_2_q] < 1\n                A_lvl_2_q = scansearch(A_lvl_2.idx, 1, A_lvl_2_q, A_lvl_2_q_stop - 1)\n            end\n            while i <= phase_stop\n                A_lvl_2_i = A_lvl_2.idx[A_lvl_2_q]\n                phase_stop_2 = min(phase_stop, A_lvl_2_i)\n                if A_lvl_2_i == phase_stop_2\n                    A_lvl_3_val_2 = A_lvl_3.val[A_lvl_2_q]\n                    y[phase_stop_2] = x[j_4] * A_lvl_3_val_2 + y[phase_stop_2]\n                    A_lvl_2_q += 1\n                end\n                i = phase_stop_2 + 1\n            end\n        end\n    end\n    (y = y,)\nend"
->>>>>>> 0613817c
+      "text/plain": "quote\n    y = ex.body.body.lhs.tns.tns\n    A_lvl = (ex.body.body.rhs.args[1]).tns.tns.lvl\n    A_lvl_2 = A_lvl.lvl\n    A_lvl_3 = A_lvl_2.lvl\n    x = (ex.body.body.rhs.args[2]).tns.tns\n    sugar_1 = size(y)\n    y_mode1_stop = sugar_1[1]\n    A_lvl_2.shape == y_mode1_stop || throw(DimensionMismatch(\"mismatched dimension limits ($(A_lvl_2.shape) != $(y_mode1_stop))\"))\n    sugar_2 = size(x)\n    x_mode1_stop = sugar_2[1]\n    x_mode1_stop == A_lvl.shape || throw(DimensionMismatch(\"mismatched dimension limits ($(x_mode1_stop) != $(A_lvl.shape))\"))\n    for j_4 = 1:x_mode1_stop\n        A_lvl_q = (1 - 1) * A_lvl.shape + j_4\n        A_lvl_2_q = A_lvl_2.ptr[A_lvl_q]\n        A_lvl_2_q_stop = A_lvl_2.ptr[A_lvl_q + 1]\n        if A_lvl_2_q < A_lvl_2_q_stop\n            A_lvl_2_i1 = A_lvl_2.idx[A_lvl_2_q_stop - 1]\n        else\n            A_lvl_2_i1 = 0\n        end\n        phase_stop = min(A_lvl_2.shape, A_lvl_2_i1)\n        if phase_stop >= 1\n            i = 1\n            if A_lvl_2.idx[A_lvl_2_q] < 1\n                A_lvl_2_q = Finch.scansearch(A_lvl_2.idx, 1, A_lvl_2_q, A_lvl_2_q_stop - 1)\n            end\n            while i <= phase_stop\n                A_lvl_2_i = A_lvl_2.idx[A_lvl_2_q]\n                phase_stop_2 = min(phase_stop, A_lvl_2_i)\n                if A_lvl_2_i == phase_stop_2\n                    A_lvl_3_val_2 = A_lvl_3.val[A_lvl_2_q]\n                    y[phase_stop_2] = x[j_4] * A_lvl_3_val_2 + y[phase_stop_2]\n                    A_lvl_2_q += 1\n                end\n                i = phase_stop_2 + 1\n            end\n        end\n    end\n    (y = y,)\nend"
      },
      "metadata": {},
      "execution_count": 1
@@ -53,19 +49,11 @@
    "file_extension": ".jl",
    "mimetype": "application/julia",
    "name": "julia",
-<<<<<<< HEAD
    "version": "1.9.0"
   },
   "kernelspec": {
    "name": "julia-1.9",
    "display_name": "Julia 1.9.0",
-=======
-   "version": "1.9.1"
-  },
-  "kernelspec": {
-   "name": "julia-1.9",
-   "display_name": "Julia 1.9.1",
->>>>>>> 0613817c
    "language": "julia"
   }
  },

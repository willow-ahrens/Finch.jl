--- conflicted
+++ resolved
@@ -16,13 +16,8 @@
 ├── docs                    # documentation
 │   ├── [build]             # rendered docs website
 │   ├── src                 # docs website source
-<<<<<<< HEAD
-│   ├── runfix.jl           # fix docstrings
-│   ├── runmake.jl          # build documentation locally
-=======
 │   ├── fix.jl              # fix docstrings
 │   ├── make.jl             # build documentation locally
->>>>>>> eda356cd
 │   └── ...                 
 ├── embed                   # wrappers for embedding Finch in C
 ├── ext                     # conditionally-loaded code for interaction with other packages (e.g. SparseArrays)

using Finch
using Documenter

DocMeta.setdocmeta!(Finch, :DocTestSetup, :(using Finch; using SparseArrays); recursive=true)

makedocs(;
    modules=[Finch],
<<<<<<< HEAD
    authors="Peter Ahrens",
=======
    authors="Willow Ahrens",
>>>>>>> 2a5df5c3
    repo="https://github.com/willowahrens/Finch.jl/blob/{commit}{path}#{line}",
    sitename="Finch.jl",
    format=Documenter.HTML(;
        prettyurls=get(ENV, "CI", "false") == "true",
        canonical="https://willowahrens.github.io/Finch.jl",
        assets=String[],
    ),
    pages=[
        "Home" => "index.md",
        "Getting Started" => "getting_started.md",
        "Level Formats" => "level.md",
        "The Deets" => "listing.md",
        "Embedding" => "embed.md",
    ],
)

deploydocs(;
    repo="github.com/willowahrens/Finch.jl",
    devbranch="main",
)<|MERGE_RESOLUTION|>--- conflicted
+++ resolved
@@ -5,11 +5,7 @@
 
 makedocs(;
     modules=[Finch],
-<<<<<<< HEAD
-    authors="Peter Ahrens",
-=======
     authors="Willow Ahrens",
->>>>>>> 2a5df5c3
     repo="https://github.com/willowahrens/Finch.jl/blob/{commit}{path}#{line}",
     sitename="Finch.jl",
     format=Documenter.HTML(;

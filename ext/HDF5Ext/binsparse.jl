using Finch: level_ndims
using CIndices

bswrite_type_lookup = Dict(
    UInt8 => "uint8",
    UInt16 => "uint16",
    UInt32 => "uint32",
    UInt64 => "uint64",
    Int8 => "int8",
    Int16 => "int16",
    Int32 => "int32",
    Int64 => "int64",
    Float32 => "float32",
    Float64 => "float64",
    Bool => "bint8",
)

bswrite_cast_lookup = Dict(
    Bool => UInt8,
)

bsread_type_lookup = Dict(
    "uint8" => UInt8,
    "uint16" => UInt16,
    "uint32" => UInt32,
    "uint64" => UInt64,
    "int8" => Int8,
    "int16" => Int16,
    "int32" => Int32,
    "int64" => Int64,
    "float32" => Float32,
    "float64" => Float64,
    "bint8" => Bool,
)

<<<<<<< HEAD
bswrite_format_lookup = Dict(
    "CSR" => Dict(
        "swizzle" => [1, 2],
        "level" => Dict(
            "level" => "dense",
            "rank" => 1,
            "subformat" => Dict(
                "level" => "sparse",
                "rank" => 1,
                "subformat" => Dict(
                    "level" => "element",
                    "fill_value" => [0]
                )
            )
        )
    ),

    "CSC" => Dict(
        "swizzle" => [2, 1],
        "level" => Dict(
            "level" => "dense",
            "rank" => 1,
            "subformat" => Dict(
                "level" => "sparse",
                "rank" => 1,
                "subformat" => Dict(
                    "level" => "element",
                    "fill_value" => [0]
                )
            )
        )
    ),

    "DCSR" => Dict(
        "swizzle" => [1, 2],
        "level" => Dict(
            "level" => "sparse",
            "rank" => 1,
            "subformat" => Dict(
                "level" => "sparse",
                "rank" => 1,
                "subformat" => Dict(
                    "level" => "element",
                    "fill_value" => [0]
                )
            )
        )
    ),

    "DCSC" => Dict(
        "swizzle" => [2, 1],
        "level" => Dict(
            "level" => "sparse",
            "rank" => 1,
            "subformat" => Dict(
                "level" => "sparse",
                "rank" => 1,
                "subformat" => Dict(
                    "level" => "element",
                    "fill_value" => [0]
                )
            )
        )
    ),

    "COO" => Dict(
        "swizzle" => [1, 2],
        "level" => Dict(
            "level" => "sparse",
            "rank" => 2,
            "subformat" => Dict(
                "level" => "element",
                "fill_value" => [0]
            )
        )
    ),

    "DMAT" => Dict(
        "swizzle" => [1, 2],
        "level" => Dict(
            "level" => "dense",
            "rank" => 1,
            "subformat" => Dict(
                "level" => "dense",
                "rank" => 1,
                "subformat" => Dict(
                    "level" => "element",
                    "fill_value" => [0]
                )
            )
        )
    ),

    "DVEC" => Dict(
        "swizzle" => [1],
        "level" => Dict(
            "level" => "dense",
            "rank" => 1,
            "subformat" => Dict(
                "level" => "element",
                "fill_value" => [0]
            )
        )
    ),

    "VEC" => Dict(
        "swizzle" => [1],
        "level" => Dict(
            "level" => "sparse",
            "rank" => 1,
            "subformat" => Dict(
                "level" => "element",
                "fill_value" => [0]
            )
        )
    )
)

=======
bsCSC = Dict(
    "level" => "dense",
    "rank" => 1,
    "subformat" => Dict(
        "level" => "sparse",
        "rank" => 1,
        "subformat" => Dict(
            "level" => "element",
            "fill_value" => [0]
        )
    )
)

bswrite_format_lookup = Dict(
    "CSR" => bsCSR,
)

bsread_format_lookup = Dict(
    bsCSR => "CSR",
)

indices_one_to_zero(vec::Vector{<:Integer}) = vec .- one(eltype(vec))
indices_one_to_zero(vec::Vector{<:CIndex{Ti}}) where {Ti} = unsafe_wrap(Array, reinterpret(Ptr{Ti}, pointer(vec)), length(vec); own = false)
indices_zero_to_one(vec::Vector{Ti}) where {Ti} = unsafe_wrap(Array, reinterpret(Ptr{CIndex{Ti}}, pointer(vec)), length(vec); own = false)

>>>>>>> fe43c3e7
function bswrite_data(f, desc, key, data)
    T = get(bswrite_cast_lookup, eltype(data), eltype(data))
    desc["data_types"]["$(key)_type"] = bswrite_type_lookup[eltype(data)]
    f[key] = reinterpret(T, data)
end

function bsread_data(f, desc, key)
    data = read(f[key])
    T = bsread_type_lookup[desc["data_types"]["$(key)_type"]]
    convert(Vector{T}, reinterpret(T, data))
end

Finch.bswrite(fname, fbr::Fiber, attrs = Dict()) = 
    bswrite(fname, swizzle(fbr, 1:ndims(fbr)), attrs)
function Finch.bswrite(fname, fbr::SwizzledArray{Fiber, dims}, attrs = Dict()) where {dims}
    h5open(fname, "w") do f
        desc = Dict(
            "format" => Dict(),
            "fill" => true,
<<<<<<< HEAD
            "swizzle" => reverse(collect(dims)),
            "shape" => size(fbr),
=======
            "swizzle" => collect(ndims(fbr)-1:-1:0),
            "shape" => map(Int, size(fbr)),
>>>>>>> fe43c3e7
            "data_types" => Dict(),
            "attrs" => attrs,
        )
        bswrite_level(f, desc, desc["format"], fbr.lvl)
        desc["format"] = get(bswrite_format_lookup, (desc["format"], desc["format"]))
        f["binsparse"] = json(desc, 4)
    end
    fname
end

function Finch.bsread(fname)
    h5open(fname, "r") do f
        desc = JSON.parse(read(f["binsparse"]))
<<<<<<< HEAD
        fbr = Fiber(bsread_level(f, desc, desc["format"]))
        if !issorted(reverse(desc["swizzle"]))
            fbr = swizzle(fbr, reverse(desc["swizzle"]))
        end
=======
        desc["format"] = get(bsread_format_lookup, desc["format"], desc["format"])
        Fiber(bsread_level(f, desc, desc["format"]))
>>>>>>> fe43c3e7
    end
end
bsread_level(f, desc, fmt) = bsread_level(f, desc, fmt, Val(Symbol(fmt["level"])))

function bswrite_level(f, desc, fmt, lvl::ElementLevel{D}) where {D}
    fmt["level"] = "element"
    bswrite_data(f, desc, "values", lvl.val)
    bswrite_data(f, desc, "fill_value", [D])
end
function bsread_level(f, desc, fmt, ::Val{:element})
    val = bsread_data(f, desc, "values")
    D = bsread_data(f, desc, "fill_value")[1]
    ElementLevel(D, val)
end

function bswrite_level(f, desc, fmt, lvl::DenseLevel{D}) where {D}
    fmt["level"] = "dense"
    fmt["rank"] = 1
    fmt["subformat"] = Dict()
    bswrite_level(f, desc, fmt["subformat"], lvl.lvl)
end
function bsread_level(f, desc, fmt, ::Val{:dense})
    lvl = bsread_level(f, desc, fmt["subformat"])
    R = fmt["rank"]
    for r = 1:R
        n = level_ndims(typeof(lvl))
        shape = CIndex{Int}(desc["shape"][end - n])
        lvl = DenseLevel(lvl, shape)
    end
    lvl
end

function bswrite_level(f, desc, fmt, lvl::SparseListLevel)
    fmt["level"] = "sparse"
    fmt["rank"] = 1
    n = level_ndims(typeof(lvl))
    N = length(desc["shape"])
<<<<<<< HEAD
    if N - n > 0
        bswrite_data(f, desc, "pointers_to_$(N - n)", lvl.ptr)
    end
    bswrite_data(f, desc, "indices_$(N - n)", lvl.idx)
=======
    bswrite_data(f, desc, "pointers_$(N - n - 1)", indices_one_to_zero(lvl.ptr))
    bswrite_data(f, desc, "indices_$(N - n)", indices_one_to_zero(lvl.idx))
>>>>>>> fe43c3e7
    fmt["subformat"] = Dict()
    bswrite_level(f, desc, fmt["subformat"], lvl.lvl)
end
function bswrite_level(f, desc, fmt, lvl::SparseCOOLevel{R}) where {R}
    fmt["level"] = "sparse"
    fmt["rank"] = R
    n = level_ndims(typeof(lvl))
    N = length(desc["shape"])
<<<<<<< HEAD
    if N - n > 0
        bswrite_data(f, desc, "pointers_to_$(N - n)", lvl.ptr)
    end
=======
    bswrite_data(f, desc, "pointers_$(N - n - 1)", indices_one_to_zero(lvl.ptr))
>>>>>>> fe43c3e7
    for r = 1:R
        bswrite_data(f, desc, "indices_$(N - n + r - 1)", indices_one_to_zero(lvl.tbl[r]))
    end
    fmt["subformat"] = Dict()
    bswrite_level(f, desc, fmt["subformat"], lvl.lvl)
end
function bsread_level(f, desc, fmt, ::Val{:sparse})
    R = fmt["rank"]
    lvl = bsread_level(f, desc, fmt["subformat"])
    n = level_ndims(typeof(lvl)) + R
    N = length(desc["shape"])
<<<<<<< HEAD
=======
    ptr = indices_zero_to_one(bsread_data(f, desc, "pointers_$(N - n - 1)"))
>>>>>>> fe43c3e7
    tbl = (map(1:R) do r
        indices_zero_to_one(bsread_data(f, desc, "indices_$(N - n + r - 1)"))
    end...,)
    if N - n > 0
        ptr = bsread_data(f, desc, "pointers_to_$(N - n)")
    else
        ptr = [1, length(tbl[1]) + 1]
    end
    shape = ntuple(r->eltype(tbl[r])(desc["shape"][N - n + r]), R)
    if R == 1
        SparseListLevel(lvl, shape[1], ptr, tbl[1])
    else
        SparseCOOLevel{Int(R), typeof(shape), eltype(ptr)}(lvl, shape, tbl, ptr)
    end
end<|MERGE_RESOLUTION|>--- conflicted
+++ resolved
@@ -33,7 +33,6 @@
     "bint8" => Bool,
 )
 
-<<<<<<< HEAD
 bswrite_format_lookup = Dict(
     "CSR" => Dict(
         "swizzle" => [1, 2],
@@ -150,35 +149,12 @@
             )
         )
     )
-)
-
-=======
-bsCSC = Dict(
-    "level" => "dense",
-    "rank" => 1,
-    "subformat" => Dict(
-        "level" => "sparse",
-        "rank" => 1,
-        "subformat" => Dict(
-            "level" => "element",
-            "fill_value" => [0]
-        )
-    )
-)
-
-bswrite_format_lookup = Dict(
-    "CSR" => bsCSR,
-)
-
-bsread_format_lookup = Dict(
-    bsCSR => "CSR",
 )
 
 indices_one_to_zero(vec::Vector{<:Integer}) = vec .- one(eltype(vec))
 indices_one_to_zero(vec::Vector{<:CIndex{Ti}}) where {Ti} = unsafe_wrap(Array, reinterpret(Ptr{Ti}, pointer(vec)), length(vec); own = false)
 indices_zero_to_one(vec::Vector{Ti}) where {Ti} = unsafe_wrap(Array, reinterpret(Ptr{CIndex{Ti}}, pointer(vec)), length(vec); own = false)
 
->>>>>>> fe43c3e7
 function bswrite_data(f, desc, key, data)
     T = get(bswrite_cast_lookup, eltype(data), eltype(data))
     desc["data_types"]["$(key)_type"] = bswrite_type_lookup[eltype(data)]
@@ -198,13 +174,8 @@
         desc = Dict(
             "format" => Dict(),
             "fill" => true,
-<<<<<<< HEAD
             "swizzle" => reverse(collect(dims)),
             "shape" => size(fbr),
-=======
-            "swizzle" => collect(ndims(fbr)-1:-1:0),
-            "shape" => map(Int, size(fbr)),
->>>>>>> fe43c3e7
             "data_types" => Dict(),
             "attrs" => attrs,
         )
@@ -218,15 +189,10 @@
 function Finch.bsread(fname)
     h5open(fname, "r") do f
         desc = JSON.parse(read(f["binsparse"]))
-<<<<<<< HEAD
         fbr = Fiber(bsread_level(f, desc, desc["format"]))
         if !issorted(reverse(desc["swizzle"]))
             fbr = swizzle(fbr, reverse(desc["swizzle"]))
         end
-=======
-        desc["format"] = get(bsread_format_lookup, desc["format"], desc["format"])
-        Fiber(bsread_level(f, desc, desc["format"]))
->>>>>>> fe43c3e7
     end
 end
 bsread_level(f, desc, fmt) = bsread_level(f, desc, fmt, Val(Symbol(fmt["level"])))
@@ -264,15 +230,10 @@
     fmt["rank"] = 1
     n = level_ndims(typeof(lvl))
     N = length(desc["shape"])
-<<<<<<< HEAD
     if N - n > 0
-        bswrite_data(f, desc, "pointers_to_$(N - n)", lvl.ptr)
-    end
-    bswrite_data(f, desc, "indices_$(N - n)", lvl.idx)
-=======
-    bswrite_data(f, desc, "pointers_$(N - n - 1)", indices_one_to_zero(lvl.ptr))
+        bswrite_data(f, desc, "pointers_to_$(N - n)", indices_one_to_zero(lvl.ptr))
+    end
     bswrite_data(f, desc, "indices_$(N - n)", indices_one_to_zero(lvl.idx))
->>>>>>> fe43c3e7
     fmt["subformat"] = Dict()
     bswrite_level(f, desc, fmt["subformat"], lvl.lvl)
 end
@@ -281,13 +242,9 @@
     fmt["rank"] = R
     n = level_ndims(typeof(lvl))
     N = length(desc["shape"])
-<<<<<<< HEAD
     if N - n > 0
-        bswrite_data(f, desc, "pointers_to_$(N - n)", lvl.ptr)
-    end
-=======
-    bswrite_data(f, desc, "pointers_$(N - n - 1)", indices_one_to_zero(lvl.ptr))
->>>>>>> fe43c3e7
+        bswrite_data(f, desc, "pointers_to_$(N - n)", indices_one_to_zero(lvl.ptr))
+    end
     for r = 1:R
         bswrite_data(f, desc, "indices_$(N - n + r - 1)", indices_one_to_zero(lvl.tbl[r]))
     end
@@ -299,15 +256,11 @@
     lvl = bsread_level(f, desc, fmt["subformat"])
     n = level_ndims(typeof(lvl)) + R
     N = length(desc["shape"])
-<<<<<<< HEAD
-=======
-    ptr = indices_zero_to_one(bsread_data(f, desc, "pointers_$(N - n - 1)"))
->>>>>>> fe43c3e7
     tbl = (map(1:R) do r
         indices_zero_to_one(bsread_data(f, desc, "indices_$(N - n + r - 1)"))
     end...,)
     if N - n > 0
-        ptr = bsread_data(f, desc, "pointers_to_$(N - n)")
+        ptr = indices_zero_to_one(bsread_data(f, desc, "pointers_to_$(N - n)"))
     else
         ptr = [1, length(tbl[1]) + 1]
     end

--- conflicted
+++ resolved
@@ -172,48 +172,6 @@
     my_i1 = ctx.freshen(tag, :_i1)
     my_val = ctx.freshen(tag, :_val)
 
-<<<<<<< HEAD
-    body = Furlable(
-        size = virtual_size(arr, ctx),
-        body = (ctx, ext) -> Thunk(
-            preamble = quote
-                $my_q = 1
-                $my_q_stop = length($(arr.ex).nzind) + 1
-                if $my_q < $my_q_stop
-                    $my_i = $(arr.ex).nzind[$my_q]
-                    $my_i1 = $(arr.ex).nzind[$my_q_stop - $(Ti(1))]
-                else
-                    $my_i = $(Ti(1))
-                    $my_i1 = $(Ti(0))
-                end
-            end,
-            body = (ctx) -> Pipeline([
-                Phase(
-                    stop = (ctx, ext) -> value(my_i1),
-                    body = (ctx, ext) -> Stepper(
-                        seek = (ctx, ext) -> quote
-                            if $(arr.ex).nzind[$my_q] < $(ctx(getstart(ext)))
-                                $my_q = Finch.scansearch($(arr.ex).nzind, $(ctx(getstart(ext))), $my_q, $my_q_stop - 1)
-                            end
-                        end,
-                        body = Thunk(
-                            preamble = quote
-                                $my_i = $(arr.ex).nzind[$my_q]
-                            end,
-                            body = (ctx) -> Step(
-                                stop = (ctx, ext) -> value(my_i),
-                                body = Spike(
-                                    body = Fill(zero(arr.Tv)),
-                                    tail = Thunk(
-                                        preamble = quote
-                                            $my_val = $(arr.ex).nzval[$my_q]
-                                        end,
-                                        body = (ctx) -> Fill(value(my_val, arr.Tv))
-                                    )
-                                ),
-                                next = (ctx, ext) -> quote
-                                    $my_q += $(Ti(1))
-=======
     Unfurled(
         arr = arr,
         body = Furlable(
@@ -235,8 +193,7 @@
                         body = (ctx, ext) -> Stepper(
                             seek = (ctx, ext) -> quote
                                 if $(arr.ex).nzind[$my_q] < $(ctx(getstart(ext)))
-                                    $my_q = scansearch($(arr.ex).nzind, $(ctx(getstart(ext))), $my_q, $my_q_stop - 1)
->>>>>>> 0613817c
+                                    $my_q = Finch.scansearch($(arr.ex).nzind, $(ctx(getstart(ext))), $my_q, $my_q_stop - 1)
                                 end
                             end,
                             body = Thunk(

--- conflicted
+++ resolved
@@ -8,11 +8,7 @@
 ## Utilities
 
 Finch include several scripts that can be executed directly, e.g. `runtests.jl`.
-<<<<<<< HEAD
-These scripts are all named `run*.jl` and they all have local [Pkg
-=======
 These scripts are all have local [Pkg
->>>>>>> eda356cd
 environments](https://pkgdocs.julialang.org/v1/getting-started/#Getting-Started-with-Environments).
 The scripts include convenience headers to automatically use their respective
 environments, so you won't need to worry about `--project=.` flags, etc.
@@ -20,13 +16,8 @@
 ## Documentation
 
 The `/docs` directory includes Finch documentation in `/src`, and a built
-<<<<<<< HEAD
-website in `/build`. You can build the website with `./docs/runmake.jl`. You can
-run doctests with `./docs/rundoctests.jl`, and fix doctests with `./docs/runfix.jl`.
-=======
 website in `/build`. You can build the website with `./docs/make.jl`. You can
 run doctests with `./docs/test.jl`, and fix doctests with `./docs/fix.jl`.
->>>>>>> eda356cd
 
 ## Testing
 

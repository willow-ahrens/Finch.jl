using Pkg
tempdir = mktempdir()
Pkg.activate(tempdir)
Pkg.develop(PackageSpec(path = joinpath(@__DIR__, "..")))
Pkg.add(["BenchmarkTools", "PkgBenchmark", "MatrixDepot"])
Pkg.resolve()

using Finch
using BenchmarkTools
using MatrixDepot
using SparseArrays

const SUITE = BenchmarkGroup()

SUITE["compile"] = BenchmarkGroup()

code = """
using Finch
y = @fiber d(e(0.0))
A = @fiber d(sl(e(0.0)))
x = @fiber sl(e(0.0))

@finch @loop i j y[i] += A[i, j] * x[i]
"""
cmd = pipeline(`$(Base.julia_cmd()) --project=$(Base.active_project()) --eval $code`, stdout = IOBuffer())

SUITE["compile"]["time_to_first_SpMV"] = @benchmarkable run($cmd)

let
    y = @fiber d(e(0.0))
    A = @fiber d(sl(e(0.0)))
    x = @fiber sl(e(0.0))

    SUITE["compile"]["compile_SpMV"] = @benchmarkable begin
        y, A, x = ($y, $A, $x)
        Finch.execute_code(:ex, typeof(Finch.@finch_program_instance @loop i j y[i] += A[i, j] * x[i]))
    end
end

code = """
using Finch
A = @fiber d(sl(e(0.0)))
B = @fiber d(sl(e(0.0)))
C = @fiber d(sl(e(0.0)))

@finch @loop i j k C[i, j] += A[i, k] * B[j, k]
"""
cmd = pipeline(`$(Base.julia_cmd()) --project=$(Base.active_project()) --eval $code`, stdout = IOBuffer())

SUITE["compile"]["time_to_first_SpGeMM"] = @benchmarkable run(cmd)

let
    A = @fiber d(sl(e(0.0)))
    B = @fiber d(sl(e(0.0)))
    C = @fiber d(sl(e(0.0)))

    SUITE["compile"]["compile_SpGeMM"] = @benchmarkable begin   
        A, B, C = ($A, $B, $C)
        Finch.execute_code(:ex, typeof(Finch.@finch_program_instance @loop i j k C[i, j] += A[i, k] * B[j, k]))
    end
end

SUITE["embed"] = BenchmarkGroup()

libembedbenchmarks_file = joinpath(@__DIR__, "libembedbenchmarks.so")
if isfile(libembedbenchmarks_file)
    Base.Libc.Libdl.dlopen(libembedbenchmarks_file)

    ccall((:benchmarks_initialize, "libembedbenchmarks.so"), Cvoid, ())

    function sample_spmv_tiny((), params::BenchmarkTools.Parameters)
        evals = params.evals
        sample_time = ccall((:benchmark_spmv_tiny, "libembedbenchmarks.so"), Clong, (Cint,), evals)
        time = max((sample_time / evals) - params.overhead, 0.001)
        gctime = memory = allocs = return_val = 0
        return time, gctime, memory, allocs, return_val
    end

    SUITE["embed"]["spmv_tiny"] = BenchmarkTools.Benchmark(sample_spmv_tiny, (), BenchmarkTools.Parameters())

    #TODO how to call this at the right time?
    #println(ccall((:benchmarks_finalize, "libembedbenchmarks.so"), Cvoid, ()))
end

SUITE["graphs"] = BenchmarkGroup()

function pagerank(edges; nsteps=20, damp = 0.85)
    (n, m) = size(edges)
    @assert n == m
    out_degree = @fiber d(e(0))
    @finch @loop i j out_degree[j] += edges[i, j]
    scaled_edges = @fiber d(sl(e(0.0)))
    @finch @loop i j scaled_edges[i, j] = ifelse(out_degree[i] != 0, edges[i, j] / out_degree[j], 0)
    r = @fiber d(n, e(0.0))
    @finch @loop j r[j] = 1.0/n
    rank = @fiber d(n, e(0.0))
    beta_score = (1 - damp)/n

    for step = 1:nsteps
<<<<<<< HEAD
        @finch @loop i j rank[i] += edges[i, j] * r[j]
=======
        @finch @loop i j rank[i] += scaled_edges[i, j] * r[j]
>>>>>>> e585b2e1
        @finch @loop i r[i] = beta_score + damp * rank[i]
    end
    return r
end

SUITE["graphs"]["pagerank"] = BenchmarkGroup()
for mtx in ["SNAP/soc-Epinions1", "SNAP/soc-LiveJournal1"]
    SUITE["graphs"]["pagerank"][mtx] = @benchmarkable pagerank($(fiber(SparseMatrixCSC(matrixdepot(mtx))))) 
end

function bfs(edges, source=5)
    (n, m) = size(edges)
    edges = pattern!(edges)

    @assert n == m
    F = @fiber sl(n,p())
    _F = @fiber sl(n,p())
    @finch @loop source F[source] = true

    V = @fiber d(n, e(0))
    @finch @loop source V[source] = 1

    P = @fiber d(n, e(0))
    @finch @loop source P[source] = source

    level = 2
    while F.lvl.pos[2] != 1 #TODO this could be cleaner if we could get early exit working.
        @finch @loop j k begin
            _F[k] = v[] #Set the frontier vertex
            @sieve v[] !P[k] = j #Only set the parent for this vertex
        end where (v[] = F[j] && edges[j, k] && !(V[k]))
        @finch @loop k !V[k] += ifelse(_F[k], level, 0)
        (F, _F) = (_F, F)
        level += 1
    end
    return F
end

SUITE["graphs"]["bfs"] = BenchmarkGroup()
for mtx in ["SNAP/soc-Epinions1", "SNAP/soc-LiveJournal1"]
    SUITE["graphs"]["bfs"][mtx] = @benchmarkable bfs($(fiber(SparseMatrixCSC(matrixdepot(mtx))))) 
end

#=
TODO
# For sssp we should probably compress priorityQ on both dimensions, since many entires in rowptr will be equal
# ( due to many rows being zero )
function sssp(weights, source=1)
    (n, m) = size(weights)
    @assert n == m
    P = n
    val = typemax(Int64)
    
    priorityQ_in = @fiber d(P, sl(n, e(0)))
    priorityQ_out = @fiber d(P, sl(n, e(0)))
    tmp_priorityQ = @fiber d(P, sl(n, e(0)))
    @finch @loop p (@loop j priorityQ_in[p, j] = (p == 1 && j == $source) + (p == $P && j != $source))

    dist_in = @fiber d(n, e($val))
    dist_out = @fiber d(n, e($val))
    tmp_dist = @fiber d(n, e($val))
    @finch @loop j dist_in[j] = ifelse(j == $source, 0, $val)

    B = @fiber d(n, e($val))
    slice = @fiber d(n, e(0))
    priority = 1

    while !iszero(priorityQ_in.lvl.lvl.lvl.val) && priority <= P

        @finch @loop j slice[j] = priorityQ_in[$priority, j]

        while !iszero(slice.lvl.lvl.val) 
            @finch @loop j (@loop k B[j] <<min>>= ifelse(weights[j, k] * priorityQ_in[$priority, k] != 0, weights[j, k] + dist_in[k], $val))
            @finch @loop j dist_out[j] = min(B[j], dist_in[j])
            @finch @loop j (@loop k priorityQ_out[j, k] = (dist_in[k] > dist_out[k]) * (dist_out[k] == j-1) + (dist_in[k] == dist_out[k] && j != $priority) * priorityQ_in[j, k])
            @finch @loop j slice[j] = priorityQ_out[$priority, j]
            
            tmp_dist = dist_in
            dist_in = dist_out
            dist_out = tmp_dist

            tmp_priorityQ = priorityQ_in
            priorityQ_in = priorityQ_out
            priorityQ_out = tmp_priorityQ
        end

        priority += 1
    end 
    
    return dist_in
end

SUITE["graphs"]["sssp"] = BenchmarkGroup()
for mtx in ["SNAP/soc-Epinions1", "SNAP/soc-LiveJournal1"]
    SUITE["graphs"]["sssp"][mtx] = @benchmarkable sssp($(fiber(SparseMatrixCSC(matrixdepot(mtx))))) 
end
=#

foreach(((k, v),) -> BenchmarkTools.warmup(v), SUITE)<|MERGE_RESOLUTION|>--- conflicted
+++ resolved
@@ -97,11 +97,7 @@
     beta_score = (1 - damp)/n
 
     for step = 1:nsteps
-<<<<<<< HEAD
-        @finch @loop i j rank[i] += edges[i, j] * r[j]
-=======
         @finch @loop i j rank[i] += scaled_edges[i, j] * r[j]
->>>>>>> e585b2e1
         @finch @loop i r[i] = beta_score + damp * rank[i]
     end
     return r

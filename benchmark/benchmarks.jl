--- conflicted
+++ resolved
@@ -103,12 +103,6 @@
     v = Scalar(false)
 
     while F.lvl.ptr[2] > 1 #TODO this could be cleaner if we could get early exit working.
-<<<<<<< HEAD
-        @finch @loop j k (begin
-            @sieve v[] begin
-                _F[k] |= true
-                !P[k] <<choose(0)>>= j #Only set the parent for this vertex
-=======
         @finch begin
             _F .= false
             @loop j k begin
@@ -118,7 +112,6 @@
                     _F[k] |= true
                     P[k] <<choose(0)>>= j #Only set the parent for this vertex
                 end
->>>>>>> 0f8f6809
             end
         end
         @finch @loop k V[k] |= _F[k]

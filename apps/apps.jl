--- conflicted
+++ resolved
@@ -3,40 +3,6 @@
 using Finch
 
 include("graphs.jl")
-<<<<<<< HEAD
-include("graphstest.jl")
-include("apputils.jl")
-
-function testapps() 
-    trials = 1
-    tests = [
-        ("pagerank", testpagerank),
-        ("bfs", testbfs),
-        ("bellmanford", testbellmanford),
-        ("trianglecount", testtricount),
-    ]
-
-    for test in tests
-        failures = 0
-        @testset "$(test[1])" begin
-            for i=1:trials
-                try
-                    test[2]()
-                catch
-                    failures += 1
-                    println("Failed test on $(test[1])")
-                end
-            end
-            if failures == 0
-                println("Passed all tests on $(test[1])")
-            end
-        end
-    end
-end
-
-testapps()
-=======
 include("linalg.jl")
->>>>>>> 15cc84af
 
 end
--- conflicted
+++ resolved
@@ -75,7 +75,7 @@
 
 The program is assumed to be in SSA form.
 
-See also: [`virtual_size`](@ref) [`combinedim`](@ref),
+See also: [`virtual_size`](@ref), [`virtual_resize`](@ref), [`combinedim`](@ref),
 [`TransformSSA`](@ref)
 """
 function (ctx::LowerJulia)(prgm, ::DimensionalizeStyle) 
@@ -145,16 +145,11 @@
 declare_dimensions_access(node, ctx, tns::Dimensionalize, dim) = declare_dimensions_access(node, ctx, tns.body, dim)
 function declare_dimensions_access(node, ctx, tns, dim)
     if haskey(ctx.shapes, getname(tns))
-<<<<<<< HEAD
         if tns isa IndexNode && tns.kind === variable #TODO does every tensor read need a context now?
             tns = ctx.ctx.bindings[tns.name]
         end
-        dims = ctx.shapes[getname(tns)][getsites(tns)]
-        tns = setsize!(tns, ctx.ctx, node.mode, dims...)
-=======
         dims = ctx.shapes[getname(tns)]
         tns = virtual_resize!(tns, ctx.ctx, dims...)
->>>>>>> 8fca8af2
     else
         if node.mode.kind !== reader
             dims = map(suggest, virtual_size(tns, ctx.ctx))
@@ -342,38 +337,23 @@
 Return a tuple of the dimensions of `tns` in the context `ctx` with access
 mode `mode`. This is a function similar in spirit to `Base.axes`.
 """
-<<<<<<< HEAD
 function getsize end
-function getsize(tns::IndexNode, ctx, mode)
+function virtual_size(tns::IndexNode, ctx)
     if tns.kind === variable
-        return getsize(ctx.bindings[tns.name], ctx, mode)
+        return virtual_size(ctx.bindings[tns.name], ctx)
     else
         return error("unimplemented")
     end
 end
 
-function setsize!(tns::IndexNode, ctx, mode, dims...)
+function virtual_resize!(tns::IndexNode, ctx, dims...)
     if tns.kind === variable
-        ctx.bindings[tns.name] == setsize!(ctx.bindings[tns.name], ctx, mode, dims...)
+        ctx.bindings[tns.name] == virtual_resize!(ctx.bindings[tns.name], ctx, dims...)
         tns
     else
         return error("unimplemented")
     end
 end
-
-
-"""
-    getsites(tns)
-
-Return an iterable over the identities of the modes of `tns`. If `tns_2` is a
-transpose of `tns`, then `getsites(tns_2)` should be a permutation of
-`getsites(tns)` corresponding to the order in which modes have been permuted.
-"""
-function getsites end
-
-=======
-function virtual_size end
->>>>>>> 8fca8af2
 
 getstart(val) = val #TODO avoid generic definition here
 getstop(val) = val #TODO avoid generic herer

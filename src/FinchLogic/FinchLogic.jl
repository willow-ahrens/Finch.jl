module FinchLogic
    using RewriteTools, SyntaxInterface, AbstractTrees, Finch
    using Finch: virtualize, freshen

    export logic_leaf
    export immediate
    export deferred
    export field
    export alias
    export table
    export subquery
    export query
    export mapjoin
    export aggregate
    export reorder
    export relabel
    export reformat
    export produces
    export plan
    export LogicNode

<<<<<<< HEAD
    export isimmediate, isdeferred, isalias, isfield, isstateful
    export getbindings, getfields, propagate_fields
=======
    export isimmediate, isalias, isfield, isstateful
    export getbindings, getfields, getproductions, propagate_fields
>>>>>>> 91acb1c2

    export isprotocol

    include("nodes.jl")
end<|MERGE_RESOLUTION|>--- conflicted
+++ resolved
@@ -19,13 +19,8 @@
     export plan
     export LogicNode
 
-<<<<<<< HEAD
     export isimmediate, isdeferred, isalias, isfield, isstateful
-    export getbindings, getfields, propagate_fields
-=======
-    export isimmediate, isalias, isfield, isstateful
     export getbindings, getfields, getproductions, propagate_fields
->>>>>>> 91acb1c2
 
     export isprotocol
 

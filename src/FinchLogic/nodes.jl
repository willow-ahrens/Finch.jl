const IS_TREE = 1
const IS_STATEFUL = 2
const ID = 4

@enum LogicNodeKind begin
    immediate =  0ID
    deferred  =  1ID
    field     =  2ID
    alias     =  3ID
    table     =  4ID | IS_TREE
    mapjoin   =  5ID | IS_TREE
    aggregate =  6ID | IS_TREE
    reorder   =  7ID | IS_TREE
    relabel   =  8ID | IS_TREE
    reformat  =  9ID | IS_TREE
    subquery  = 10ID | IS_TREE
    query     = 11ID | IS_TREE | IS_STATEFUL
    produces  = 12ID | IS_TREE | IS_STATEFUL
    plan      = 13ID | IS_TREE | IS_STATEFUL
end

"""
    immediate(val)

Logical AST expression for the literal value `val`.
"""
immediate

"""
    deferred(ex, [type])

Logical AST expression for an expression `ex` of type `type`, yet to be evaluated.
"""
deferred

"""
    field(name)

Logical AST expression for an field named `name`.
"""
field

"""
    alias(name)

Logical AST expression for an alias named `name`.
"""
alias

"""
    table(tns, idxs...)

Logical AST expression for a tensor object `val`, indexed by fields `idxs...`.
"""
table

"""
    mapjoin(op, args...)

Logical AST expression for mapping the function `op` across `args...`.
The order of fields in the mapjoin is `unique(vcat(map(getfields, args)...))`
"""
mapjoin

"""
    aggregate(op, init, arg, idxs...)

Logical AST statement that reduces `arg` using `op`, starting with `init`.
`idxs` are the dimensions to reduce. May happen in any order.
"""
aggregate

"""
    reorder(arg, idxs...)

Logical AST statement that reorders the dimensions of `arg` to be `idxs...`.
Dimensions known to be length 1 may be dropped. Dimensions that do not exist in
`arg` may be added.
"""
reorder

"""
    relabel(arg, idxs...)

Logical AST statement that relabels the dimensions of `arg` to be `idxs...`
"""
relabel

"""
    reformat(tns, arg)

Logical AST statement that reformats `arg` into the tensor `tns`.
"""
reformat

"""
    subquery(lhs, arg)

Logical AST statement that evaluates `arg`, binding the result to `lhs`, and returns `arg`.
"""
subquery

"""
    query(lhs, rhs)

Logical AST statement that evaluates `rhs`, binding the result to `lhs`.
"""
query

"""
    produces(args...)

Logical AST statement that returns `args...` from the current plan. Halts
execution of the program.
"""
produces

"""
    plan(bodies...)

Logical AST statement that executes a sequence of statements `bodies...`.
"""
plan

"""
    LogicNode

A Finch Logic IR node. Finch uses a variant of Concrete Field Notation as an
intermediate representation. 

The LogicNode struct represents many different Finch IR nodes. The nodes are
differentiated by a `FinchLogic.LogicNodeKind` enum.
"""
mutable struct LogicNode
    kind::LogicNodeKind
    val::Any
    type::Type
    children::Vector{LogicNode}
end

"""
    isimmediate(node)

Returns true if the node is a finch immediate
"""
isimmediate(ex::LogicNode) = ex.kind === immediate

"""
    isdeferred(node)

Returns true if the node is a finch immediate
"""
isdeferred(ex::LogicNode) = ex.kind === deferred

"""
    isalias(node)

Returns true if the node is a finch alias
"""
isalias(ex::LogicNode) = ex.kind === alias

"""
    isfield(node)

Returns true if the node is a finch field
"""
isfield(ex::LogicNode) = ex.kind === field

isstateful(node::LogicNode) = Int(node.kind) & IS_STATEFUL != 0
SyntaxInterface.istree(node::LogicNode) = Int(node.kind) & IS_TREE != 0
AbstractTrees.children(node::LogicNode) = node.children
SyntaxInterface.arguments(node::LogicNode) = node.children
SyntaxInterface.operation(node::LogicNode) = node.kind

function SyntaxInterface.similarterm(::Type{LogicNode}, op::LogicNodeKind, args)
    @assert Int(op) & IS_TREE != 0
    LogicNode(op, nothing, Any, args)
end

function LogicNode_concatenate_args(args)
    n_args = 0
    for arg in args
        if arg isa AbstractArray
            n_args += length(arg)
        else
            n_args += 1
        end
    end
    args_2 = Vector{LogicNode}(undef, n_args)
    i = 0
    for arg in args
        if arg isa AbstractArray
            for arg_2 in arg
                args_2[i += 1] = arg_2
            end
        else
            args_2[i += 1] = arg
        end
    end
    args_2
end

function LogicNode(kind::LogicNodeKind, args::Vector)
    if (kind === immediate || kind === field || kind === alias || kind === deferred) && length(args) == 1
        return LogicNode(kind, args[1], Any, LogicNode[])
    elseif kind === deferred && length(args) == 2
<<<<<<< HEAD
        @assert !(args[2] <: LogicNode)
=======
>>>>>>> 91acb1c2
        return LogicNode(kind, args[1], args[2], LogicNode[])
    else
        args = LogicNode_concatenate_args(args)
        if (kind === table && length(args) >= 1) ||
            (kind === mapjoin && length(args) >= 1) ||
            (kind === aggregate && length(args) >= 3) ||
            (kind === reorder && length(args) >= 1) ||
            (kind === relabel && length(args) >= 1) ||
            (kind === reformat && length(args) == 2) ||
            (kind === subquery && length(args) == 2) ||
            (kind === query && length(args) == 2) ||
            (kind === produces) ||
            (kind === plan)
            return LogicNode(kind, nothing, Any, args)
        else
            error("wrong number of arguments to $kind(...)")
        end
    end
end

function (kind::LogicNodeKind)(args...)
    LogicNode(kind, Any[args...,])
end

function Base.getproperty(node::LogicNode, sym::Symbol)
    if sym === :kind || sym === :val || sym === :type || sym === :children
        return Base.getfield(node, sym)
    elseif node.kind === deferred && sym === :ex node.val
    elseif node.kind === field && sym === :name node.val::Symbol
    elseif node.kind === alias && sym === :name node.val::Symbol
    elseif node.kind === table && sym === :tns node.children[1]
    elseif node.kind === table && sym === :idxs @view node.children[2:end]
    elseif node.kind === mapjoin && sym === :op node.children[1]
    elseif node.kind === mapjoin && sym === :args @view node.children[2:end]
    elseif node.kind === aggregate && sym === :op node.children[1]
    elseif node.kind === aggregate && sym === :init node.children[2]
    elseif node.kind === aggregate && sym === :arg node.children[3]
    elseif node.kind === aggregate && sym === :idxs @view node.children[4:end]
    elseif node.kind === reorder && sym === :arg node.children[1]
    elseif node.kind === reorder && sym === :idxs @view node.children[2:end]
    elseif node.kind === relabel && sym === :arg node.children[1]
    elseif node.kind === relabel && sym === :idxs @view node.children[2:end]
    elseif node.kind === reformat && sym === :tns node.children[1]
    elseif node.kind === reformat && sym === :arg node.children[2]
    elseif node.kind === subquery && sym === :lhs node.children[1]
    elseif node.kind === subquery && sym === :arg node.children[2]
    elseif node.kind === query && sym === :lhs node.children[1]
    elseif node.kind === query && sym === :rhs node.children[2]
    elseif node.kind === produces && sym === :args node.children
    elseif node.kind === plan && sym === :bodies node.children
    else
        error("type LogicNode($(node.kind), ...) has no property $sym")
    end
end

function Base.show(io::IO, node::LogicNode) 
    if node.kind === immediate || node.kind === field || node.kind === alias
        print(io, node.kind, "(", node.val, ")")
    elseif node.kind === deferred
        print(io, node.kind, "(", node.val, ", ", node.type, ")")
    else
        print(io, node.kind, "("); join(io, node.children, ", "); print(io, ")")
    end
end

function Base.show(io::IO, mime::MIME"text/plain", node::LogicNode) 
    print(io, "Finch Logic: ")
    try
        if isstateful(node)
            display_statement(io, mime, node, 0)
        else
            display_expression(io, mime, node)
        end
    catch
        println(io, "error showing: ", node)
        rethrow()
    end
end

function display_statement(io, mime, node, indent)
    if operation(node) == query
        display_expression(io, mime, node.lhs)
        print(io, " = ")
        display_expression(io, mime, node.rhs)
    elseif operation(node) == plan
        println(io, "plan")
        for body in node.bodies
            print(io, " " ^ (indent + 2))
            display_statement(io, mime, body, indent + 2)
            println(io)
        end
        print(io, " " ^ indent, "end")
    elseif operation(node) == produces
        print(io, "return (")
        for arg in node.args[1:end - 1]
            display_expression(io, mime, arg)
            print(io, ", ")
        end
        if length(node.args) > 0
            display_expression(io, mime, node.args[end])
        end
        print(io, ")")
    else
        throw(ArgumentError("Expected statement but got $(operation(node))"))
    end
end

function display_expression(io, mime, node)
    if operation(node) === immediate
        print(io, node.val)
    elseif operation(node) === deferred
        print(io, node.ex)
        print(io, "::")
        print(io, node.type)
    elseif operation(node) === field
        print(io, node.name)
    elseif operation(node) === alias
        print(io, node.name)
    elseif operation(node) == subquery
        print(io, "(")
        display_expression(io, mime, node.lhs)
        print(io, " = ")
        display_expression(io, mime, node.arg)
        print(io, ")")
    elseif istree(node)
        print(io, operation(node), "(")
        for child in node.children[1:end-1]
            display_expression(io, mime, child)
            print(io, ", ")
        end
        if length(node.children) > 0
            display_expression(io, mime, node.children[end])
        end
        print(io, ")")
    else
        throw(ArgumentError("Expected expression but got $(operation(node))"))
    end
end

function Base.:(==)(a::LogicNode, b::LogicNode)
    if a.kind === value
        return b.kind === value && a.val == b.val && a.type === b.type
    elseif a.kind === immediate
        return b.kind === immediate && a.val === b.val
    elseif a.kind === deferred
        return b.kind === deferred && a.val === b.val && a.type === b.type
    elseif a.kind === field
        return b.kind === field && a.name == b.name
    elseif a.kind === alias
        return b.kind === alias && a.name == b.name
    elseif istree(a)
        return a.kind === b.kind && a.children == b.children
    else
        error("unimplemented")
    end
end

function Base.hash(a::LogicNode, h::UInt)
    if a.kind === immediate || a.kind === field || a.kind === alias
        return hash(a.kind, hash(a.val, h))
    elseif istree(a)
        return hash(a.kind, hash(a.children, h))
    elseif a.kind === deferred
        return hash(a.kind, hash(a.val, hash(a.type, h)))
    else
        error("unimplemented")
    end
end

"""
    logic_leaf(x)

Return a terminal finch node wrapper around `x`. A convenience function to
determine whether `x` should be understood by default as a immediate or value.
"""
logic_leaf(arg) = immediate(arg)
logic_leaf(arg::Type) = immediate(arg)
logic_leaf(arg::Function) = immediate(arg)
logic_leaf(arg::LogicNode) = arg

Base.convert(::Type{LogicNode}, x) = logic_leaf(x)
Base.convert(::Type{LogicNode}, x::LogicNode) = x

#overload RewriteTools pattern constructor so we don't need
#to wrap leaf nodes.
finch_pattern(arg) = logic_leaf(arg)
finch_pattern(arg::RewriteTools.Slot) = arg
finch_pattern(arg::RewriteTools.Segment) = arg
finch_pattern(arg::RewriteTools.Term) = arg
function RewriteTools.term(f::LogicNodeKind, args...; type = nothing)
    RewriteTools.Term(f, [finch_pattern.(args)...])
end

function getfields(node::LogicNode, bindings=Dict())
    if node.kind == field
        throw(ArgumentError("getfields($(node.kind)) is undefined"))
    elseif node.kind == immediate
        return []
    elseif node.kind == alias
        throw(ArgumentError("getfields(alias) is undefined, try calling `propagate_fields` on the whole plan to resolve alias fields."))
    elseif node.kind == table
        return node.idxs
    elseif node.kind == subquery
        getfields(node.arg, bindings)
    elseif node.kind == mapjoin
        #TODO this is wrong here: the overall order should at least be concordant with the args if the args are concordant
        return unique(vcat(map(arg -> getfields(arg, bindings), node.args)...))
    elseif node.kind == aggregate
        return setdiff(getfields(node.arg, bindings), node.idxs)
    elseif node.kind == reorder
        return node.idxs
    elseif node.kind == relabel
        return node.idxs
    elseif node.kind == reformat
        return getfields(node.arg, bindings)
    else
        throw(ArgumentError("getfields($(node.kind)) is undefined"))
    end
end

function propagate_fields(node::LogicNode, fields = Dict{LogicNode, Any}())
    if @capture node plan(~stmts...)
        stmts = map(stmts) do stmt
            propagate_fields(stmt, fields)
        end
        plan(stmts...)
    elseif @capture node query(~lhs, ~rhs)
        rhs = propagate_fields(rhs, fields)
        fields[lhs] = getfields(rhs, Dict())
        query(lhs, rhs)
    elseif @capture node relabel(alias, ~idxs...)
        node
    elseif isalias(node)
        relabel(node, fields[node]...)
    elseif node.kind === produces
        node
    elseif istree(node)
        similarterm(node, operation(node), map(x -> propagate_fields(x, fields), arguments(node)))
    else
        node
    end
end

function getproductions(node::LogicNode)
    for node in PostOrderDFS(node)
        if node.kind == produces
            return node.args
        end
    end
    return []
end<|MERGE_RESOLUTION|>--- conflicted
+++ resolved
@@ -204,10 +204,7 @@
     if (kind === immediate || kind === field || kind === alias || kind === deferred) && length(args) == 1
         return LogicNode(kind, args[1], Any, LogicNode[])
     elseif kind === deferred && length(args) == 2
-<<<<<<< HEAD
         @assert !(args[2] <: LogicNode)
-=======
->>>>>>> 91acb1c2
         return LogicNode(kind, args[1], args[2], LogicNode[])
     else
         args = LogicNode_concatenate_args(args)

<<<<<<< HEAD
struct RepeatLevel{D, Ti, Tv}
=======
struct RepeatLevel{Ti, Lvl}
>>>>>>> 1cf380a1
    I::Ti
    pos::Vector{Ti}
    idx::Vector{Ti}
    val::Vector{Tv}
end
const Repeat = RepeatLevel
RepeatLevel{D}() where {D} = RepeatLevel(0)
RepeatLevel{D, Ti}() where {D, Ti} = RepeatLevel{D, Ti}(zero(Ti))
RepeatLevel{D, Ti}(I::Ti) where {D, Ti} = RepeatLevel{D, Ti, typeof(D)}(I)
RepeatLevel{D, Ti, Tv}(I::Ti) where {D, Ti, Tv} = RepeatLevel{Ti, Lvl}(I, Ti[1, fill(0, 16)...], Vector{Ti}(undef, 16), Vector{Tv}(undef, 16))
RepeatLevel{D, Ti, Tv}(I::Ti, pos, idx, val::Vector{Tv}) where {D, Ti, Tv} = RepeatLevel{D, Ti, Tv}(I, pos, idx, val)

parse_level((default,), ::Val{:r}) = Repeat{D}()
summary_f_str(lvl::RepeatLevel) = "r"
summary_f_str_args(::RepeatLevel{D}) where {D} = (D,)
similar_level(lvl::RepeatLevel{D}) where {D} = Repeat{D}(similar_level(lvl.lvl))
similar_level(lvl::RepeatLevel{D}, dim, tail...) where {D} = Repeat{D}(dim, similar_level(lvl.lvl, tail...))

function Base.show(io::IO, lvl::RepeatLevel)
    print(io, "Repeat(")
    print(io, lvl.I)
    print(io, ", ")
    if get(io, :compact, true)
        print(io, "…")
    else
        show_region(io, lvl.pos)
        print(io, ", ")
        show_region(io, lvl.idx)
    end
    print(io, ", ")
    show(io, lvl.lvl)
    print(io, ")")
end

function display_fiber(io::IO, mime::MIME"text/plain", fbr::Fiber{<:RepeatLevel})
    p = envposition(fbr.env)
    crds = fbr.lvl.pos[p]:fbr.lvl.pos[p + 1] - 1
    depth = envdepth(fbr.env)

    print_coord(io, crd) = (print(io, "["); show(io, crd == fbr.lvl.pos[p] ? 1 : fbr.lvl.idx[crd - 1] + 1); print(io, ":"); show(io, fbr.lvl.idx[crd]); print(io, "]"))
    get_coord(crd) = fbr.lvl.idx[crd]

    print(io, "│ " ^ depth); print(io, "Repeat ("); show(IOContext(io, :compact=>true), default(fbr)); print(io, ") ["); show(io, 1); print(io, ":"); show(io, fbr.lvl.I); println(io, "]")
    display_fiber_data(io, mime, fbr, 1, crds, print_coord, get_coord)
end


@inline arity(fbr::Fiber{<:RepeatLevel}) = 1
@inline shape(fbr::Fiber{<:RepeatLevel}) = (fbr.lvl.I,)
@inline domain(fbr::Fiber{<:RepeatLevel}) = (1:fbr.lvl.I,)
@inline image(::Fiber{<:RepeatLevel{D, Ti, Tv}}) where {D, Ti, Tv} = Tv
@inline default(::Fiber{<:RepeatLevel{D}}) where {D} = D

(fbr::Fiber{<:RepeatLevel})() = fbr
function (fbr::Fiber{<:RepeatLevel{Ti}})(i, tail...) where {D, Tv, Ti, N, R}
    lvl = fbr.lvl
    p = envposition(fbr.env)
    r = searchsortedfirst(@view(lvl.idx[lvl.pos[p]:lvl.pos[p + 1] - 1]), i)
    q = lvl.pos[p] + r - 1
    return fbr.val[q]
end

mutable struct VirtualRepeatLevel
    ex
    D
    Ti
    Tv
    I
    pos_alloc
    idx_alloc
    val_alloc
end
function virtualize(ex, ::Type{RepeatLevel{D, Ti, Tv}}, ctx, tag=:lvl) where {D, Ti, Tv}
    sym = ctx.freshen(tag)
    I = Virtual{Int}(:($sym.I))
    pos_alloc = ctx.freshen(sym, :_pos_alloc)
    idx_alloc = ctx.freshen(sym, :_idx_alloc)
    val_alloc = ctx.freshen(sym, :_val_alloc)
    push!(ctx.preamble, quote
        $sym = $ex
        $pos_alloc = length($sym.pos)
        $idx_alloc = length($sym.idx)
        $val_alloc = length($sym.val)
    end)
    VirtualRepeatLevel(sym, D, Ti, Tv, I, pos_alloc, idx_alloc, val_alloc)
end
function (ctx::Finch.LowerJulia)(lvl::VirtualRepeatLevel)
    quote
        $RepeatLevel{$(lvl.Ti)}(
            $(ctx(lvl.I)),
            $(lvl.ex).pos,
            $(lvl.ex).idx,
            $(lvl.ex).val
        )
    end
end

summary_f_str(lvl::VirtualRepeatLevel) = "r"
summary_f_str_args(lvl::VirtualRepeatLevel) = lvl.D

getsites(fbr::VirtualFiber{VirtualRepeatLevel}) =
    [envdepth(fbr.env) + 1, ]

function getdims(fbr::VirtualFiber{VirtualRepeatLevel}, ctx, mode)
    ext = Extent(1, fbr.lvl.I)
    if mode != Read()
        ext = suggest(ext)
    end
    (ext,)
end

function setdims!(fbr::VirtualFiber{VirtualRepeatLevel}, ctx, mode, dim)
    fbr.lvl.I = getstop(dim)
    fbr
end

@inline default(fbr::VirtualFiber{<:VirtualRepeatLevel}) = fbr.lvl.D

function initialize_level!(fbr::VirtualFiber{VirtualRepeatLevel}, ctx::LowerJulia, mode::Union{Write, Update})
    lvl = fbr.lvl
    push!(ctx.preamble, quote
        $(lvl.pos_alloc) = length($(lvl.ex).pos)
        $(lvl.ex).pos[1] = 1
        $(lvl.idx_alloc) = length($(lvl.ex).idx)
        $(lvl.val_alloc) = length($(lvl.ex).val)
    end)
    return lvl
end

interval_assembly_depth(::VirtualRepeatLevel) = Inf

#This function is quite simple, since RepeatLevels don't support reassembly.
function assemble!(fbr::VirtualFiber{VirtualRepeatLevel}, ctx, mode)
    lvl = fbr.lvl
    p_stop = ctx(cache!(ctx, ctx.freshen(lvl.ex, :_p_stop), getstop(envposition(fbr.env))))
    push!(ctx.preamble, quote
        $(lvl.pos_alloc) < ($p_stop + 1) && ($(lvl.pos_alloc) = $Finch.regrow!($(lvl.ex).pos, $(lvl.pos_alloc), $p_stop + 1))
    end)
end

function finalize_level!(fbr::VirtualFiber{VirtualRepeatLevel}, ctx::LowerJulia, mode::Union{Write, Update})
    return fbr.lvl
end

unfurl(fbr::VirtualFiber{VirtualRepeatLevel}, ctx, mode::Read, idx, idxs...) =
    unfurl(fbr, ctx, mode, protocol(idx, walk))

function unfurl(fbr::VirtualFiber{VirtualRepeatLevel}, ctx, mode::Read, idx::Protocol{<:Any, Walk}, idxs...)
    lvl = fbr.lvl
    tag = lvl.ex
    my_i = ctx.freshen(tag, :_i)
    my_q = ctx.freshen(tag, :_q)
    my_q_stop = ctx.freshen(tag, :_q_stop)
    my_i1 = ctx.freshen(tag, :_i1)

    body = Thunk(
        preamble = (quote
            $my_q = $(lvl.ex).pos[$(ctx(envposition(fbr.env)))]
            $my_q_stop = $(lvl.ex).pos[$(ctx(envposition(fbr.env))) + 1]
            if $my_q < $my_q_stop
                $my_i = $(lvl.ex).idx[$my_q]
                $my_i1 = $(lvl.ex).idx[$my_q_stop - 1]
            else
                $my_i = 1
                $my_i1 = 0
            end
        end),
        body = Stepper(
            seek = (ctx, ext) -> quote
                #$my_q = searchsortedfirst($(lvl.ex).idx, $start, $my_q, $my_q_stop, Base.Forward)
                while $my_q < $my_q_stop && $(lvl.ex).idx[$my_q] < $(ctx(getstart(ext)))
                    $my_q += 1
                end
            end,
            body = Thunk(
                preamble = :(
                    $my_i = $(lvl.ex).idx[$my_q]
                ),
                body = Step(
                    stride = (ctx, idx, ext) -> my_i,
                    chunk = Run(
<<<<<<< HEAD
                        body = Virtual{Tv}($(lvl.ex).val[$my_q])
=======
                        body = refurl(VirtualFiber(lvl.lvl, VirtualEnvironment(position=Virtual{lvl.Ti}(my_q), index=Virtual{lvl.Ti}(my_i), parent=fbr.env)), ctx, mode, idxs...)
>>>>>>> 1cf380a1
                    ),
                    next = (ctx, idx, ext) -> quote
                        $my_q += 1
                    end
                )
            )
        )
    )

    exfurl(body, ctx, mode, idx.idx)
end

<<<<<<< HEAD
=======
#=
>>>>>>> 1cf380a1
unfurl(fbr::VirtualFiber{VirtualRepeatLevel}, ctx, mode::Union{Write, Update}, idx, idxs...) =
    unfurl(fbr, ctx, mode, protocol(idx, extrude), idxs...)

function unfurl(fbr::VirtualFiber{VirtualRepeatLevel}, ctx, mode::Union{Write, Update}, idx::Protocol{<:Any, Extrude}, tail...)
    lvl = fbr.lvl
    tag = lvl.ex
    my_q = ctx.freshen(tag, :_q)
<<<<<<< HEAD
    my_v = ctx.freshen(tag, :_v)
    D = lvl.D
    my_i_prev = ctx.freshen(tag, :_i_prev)
    my_v_prev = ctx.freshen(tag, :_v_prev)
=======
>>>>>>> 1cf380a1
    my_guard = if hasdefaultcheck(lvl.lvl)
        ctx.freshen(tag, :_isdefault)
    end

    @assert isempty(tail)

<<<<<<< HEAD
=======
    child(q, i) = refurl(VirtualFiber(lvl.lvl, VirtualEnvironment(position=Virtual{lvl.Ti}(q), index=i, guard=my_guard, parent=fbr.env)), ctx, mode),

>>>>>>> 1cf380a1
    body = Thunk(
        preamble = quote
            $my_q = $(lvl.ex).pos[$(ctx(envposition(fbr.env)))]
            $my_q_start = $my_q
            $my_i_prev = 0
<<<<<<< HEAD
            $my_v_prev = $D
=======
>>>>>>> 1cf380a1
        end,
        body = AcceptRun(
            body = (ctx, start, stop) -> Thunk(
                preamble = quote
<<<<<<< HEAD
                    if $start != $my_i_prev + 1 
                        if $my_q == $my_q_start || $D != $my_v_prev
                        $(lvl.idx_alloc) < $my_q && ($(lvl.idx_alloc) = $Finch.regrow!($(lvl.ex).idx, $(lvl.idx_alloc), $my_q))
                        $(lvl.val_alloc) < $my_q && ($(lvl.val_alloc) = $Finch.regrow!($(lvl.ex).val, $(lvl.val_alloc), $my_q))
                        $(lvl.ex).idx[$my_q] = $(ctx(start)) - 1
                        $(lvl.ex).val[$my_q] = $D
                        $my_v_prev = $D
                        $my_q += 1
                        else
                            $(lvl.ex).idx[$my_q] = $(ctx(stop))
                        end
=======
                    $(contain(ctx) do ctx_2
                        assemble!(VirtualFiber(lvl.lvl, VirtualEnvironment(position=my_q + 1, parent=fbr.env)), ctx_2, mode)
                        quote end
                    end)
                    if $start != $my_i_prev + 1 
                        $(ctx(assign(child(my_q, call(-, start, 1), default(lvl))))
                        $(lvl.idx_alloc) < $my_q && ($(lvl.idx_alloc) = $Finch.regrow!($(lvl.ex).idx, $(lvl.idx_alloc), $my_q))
                        $(lvl.ex).idx[$my_q] = $(ctx(start)) - 1
                        $my_q += 1
>>>>>>> 1cf380a1
                    end
                    $(
                        if hasdefaultcheck(lvl.lvl)
                            :($my_guard = true)
                        else
                            quote end
                        end
                    )
                end,
<<<<<<< HEAD
                body = Virtual{Tv}(my_v),
                epilogue = begin
                    body = quote
                        if $my_q == $my_q_start || $my_v != $my_v_prev
                            $(lvl.idx_alloc) < $my_q && ($(lvl.idx_alloc) = $Finch.regrow!($(lvl.ex).idx, $(lvl.idx_alloc), $my_q))
                            $(lvl.ex).idx[$my_q] = $(ctx(stop))
                            $(lvl.ex).val[$my_q] = $my_v
                            $my_v_prev = $my_v
                            $my_q += 1
                        else
                            $(lvl.ex).idx[$my_q] = $(ctx(stop))
=======
                body = child(my_q, stop)
                epilogue = begin
                    curr = child(my_q, stop)
                    prev = child(my_q - 1, call(-, start, 1))
                    body = quote
                        elseif $my_q == $my_q_start || ($prev != $curr)
                            $(lvl.idx_alloc) < $my_q && ($(lvl.idx_alloc) = $Finch.regrow!($(lvl.ex).idx, $(lvl.idx_alloc), $my_q))
                            $(lvl.ex).idx[$my_q] = $(ctx(idx))
                            $my_q += 1
>>>>>>> 1cf380a1
                        end
                    end
                    if hasdefaultcheck(lvl.lvl) && envdefaultcheck(fbr.env) !== nothing
                        body = quote
                            $body
                            if !$(my_guard)
                                $(envdefaultcheck(fbr.env)) = false
<<<<<<< HEAD
=======
                                $body
>>>>>>> 1cf380a1
                            end
                        end
                    end
                    body
                end
            )
        ),
        epilogue = quote
            $(lvl.ex).pos[$(ctx(envposition(fbr.env))) + 1] = $my_q
        end
    )

    exfurl(body, ctx, mode, idx.idx)
end
=#<|MERGE_RESOLUTION|>--- conflicted
+++ resolved
@@ -1,8 +1,4 @@
-<<<<<<< HEAD
 struct RepeatLevel{D, Ti, Tv}
-=======
-struct RepeatLevel{Ti, Lvl}
->>>>>>> 1cf380a1
     I::Ti
     pos::Vector{Ti}
     idx::Vector{Ti}
@@ -184,11 +180,7 @@
                 body = Step(
                     stride = (ctx, idx, ext) -> my_i,
                     chunk = Run(
-<<<<<<< HEAD
                         body = Virtual{Tv}($(lvl.ex).val[$my_q])
-=======
-                        body = refurl(VirtualFiber(lvl.lvl, VirtualEnvironment(position=Virtual{lvl.Ti}(my_q), index=Virtual{lvl.Ti}(my_i), parent=fbr.env)), ctx, mode, idxs...)
->>>>>>> 1cf380a1
                     ),
                     next = (ctx, idx, ext) -> quote
                         $my_q += 1
@@ -201,10 +193,6 @@
     exfurl(body, ctx, mode, idx.idx)
 end
 
-<<<<<<< HEAD
-=======
-#=
->>>>>>> 1cf380a1
 unfurl(fbr::VirtualFiber{VirtualRepeatLevel}, ctx, mode::Union{Write, Update}, idx, idxs...) =
     unfurl(fbr, ctx, mode, protocol(idx, extrude), idxs...)
 
@@ -212,38 +200,26 @@
     lvl = fbr.lvl
     tag = lvl.ex
     my_q = ctx.freshen(tag, :_q)
-<<<<<<< HEAD
     my_v = ctx.freshen(tag, :_v)
     D = lvl.D
     my_i_prev = ctx.freshen(tag, :_i_prev)
     my_v_prev = ctx.freshen(tag, :_v_prev)
-=======
->>>>>>> 1cf380a1
     my_guard = if hasdefaultcheck(lvl.lvl)
         ctx.freshen(tag, :_isdefault)
     end
 
     @assert isempty(tail)
 
-<<<<<<< HEAD
-=======
-    child(q, i) = refurl(VirtualFiber(lvl.lvl, VirtualEnvironment(position=Virtual{lvl.Ti}(q), index=i, guard=my_guard, parent=fbr.env)), ctx, mode),
-
->>>>>>> 1cf380a1
     body = Thunk(
         preamble = quote
             $my_q = $(lvl.ex).pos[$(ctx(envposition(fbr.env)))]
             $my_q_start = $my_q
             $my_i_prev = 0
-<<<<<<< HEAD
             $my_v_prev = $D
-=======
->>>>>>> 1cf380a1
         end,
         body = AcceptRun(
             body = (ctx, start, stop) -> Thunk(
                 preamble = quote
-<<<<<<< HEAD
                     if $start != $my_i_prev + 1 
                         if $my_q == $my_q_start || $D != $my_v_prev
                         $(lvl.idx_alloc) < $my_q && ($(lvl.idx_alloc) = $Finch.regrow!($(lvl.ex).idx, $(lvl.idx_alloc), $my_q))
@@ -255,17 +231,6 @@
                         else
                             $(lvl.ex).idx[$my_q] = $(ctx(stop))
                         end
-=======
-                    $(contain(ctx) do ctx_2
-                        assemble!(VirtualFiber(lvl.lvl, VirtualEnvironment(position=my_q + 1, parent=fbr.env)), ctx_2, mode)
-                        quote end
-                    end)
-                    if $start != $my_i_prev + 1 
-                        $(ctx(assign(child(my_q, call(-, start, 1), default(lvl))))
-                        $(lvl.idx_alloc) < $my_q && ($(lvl.idx_alloc) = $Finch.regrow!($(lvl.ex).idx, $(lvl.idx_alloc), $my_q))
-                        $(lvl.ex).idx[$my_q] = $(ctx(start)) - 1
-                        $my_q += 1
->>>>>>> 1cf380a1
                     end
                     $(
                         if hasdefaultcheck(lvl.lvl)
@@ -275,7 +240,6 @@
                         end
                     )
                 end,
-<<<<<<< HEAD
                 body = Virtual{Tv}(my_v),
                 epilogue = begin
                     body = quote
@@ -287,17 +251,6 @@
                             $my_q += 1
                         else
                             $(lvl.ex).idx[$my_q] = $(ctx(stop))
-=======
-                body = child(my_q, stop)
-                epilogue = begin
-                    curr = child(my_q, stop)
-                    prev = child(my_q - 1, call(-, start, 1))
-                    body = quote
-                        elseif $my_q == $my_q_start || ($prev != $curr)
-                            $(lvl.idx_alloc) < $my_q && ($(lvl.idx_alloc) = $Finch.regrow!($(lvl.ex).idx, $(lvl.idx_alloc), $my_q))
-                            $(lvl.ex).idx[$my_q] = $(ctx(idx))
-                            $my_q += 1
->>>>>>> 1cf380a1
                         end
                     end
                     if hasdefaultcheck(lvl.lvl) && envdefaultcheck(fbr.env) !== nothing
@@ -305,10 +258,6 @@
                             $body
                             if !$(my_guard)
                                 $(envdefaultcheck(fbr.env)) = false
-<<<<<<< HEAD
-=======
-                                $body
->>>>>>> 1cf380a1
                             end
                         end
                     end

@kwdef mutable struct VirtualAbstractArray <: AbstractVirtualTensor
    ex
    eltype
    ndims
    shape
end

function virtual_size(ctx::AbstractCompiler, arr::VirtualAbstractArray)
    return arr.shape
end

function lower(ctx::AbstractCompiler, arr::VirtualAbstractArray, ::DefaultStyle)
    return arr.ex
end

function virtualize(ctx, ex, ::Type{<:AbstractArray{T, N}}, tag=:tns) where {T, N}
    sym = freshen(ctx, tag)
    dims = map(i -> Symbol(sym, :_mode, i, :_stop), 1:N)
    push!(ctx.preamble, quote
        $sym = $ex
        ($(dims...),) = size($ex)
    end)
    VirtualAbstractArray(sym, T, N, map(i->Extent(literal(1), value(dims[i], Int)), 1:N))
end

function declare!(ctx::AbstractCompiler, arr::VirtualAbstractArray, init)
    push!(ctx.code.preamble, quote
        fill!($(arr.ex), $(ctx(init)))
    end)
    arr
end

freeze!(ctx::AbstractCompiler, arr::VirtualAbstractArray) = arr
thaw!(ctx::AbstractCompiler, arr::VirtualAbstractArray) = arr

function instantiate(ctx::AbstractCompiler, arr::VirtualAbstractArray, mode, subprotos, protos...)
    val = freshen(ctx.code, :val)
    function nest(idx...)
        if length(idx) == arr.ndims
            if mode === reader
                Thunk(
                    preamble = quote
                        $val = $(arr.ex)[$(map(ctx, idx)...)]
                    end,
                    body = (ctx) -> VirtualScalar(nothing, arr.eltype, nothing#=We don't know what init is, but it won't be used here =#, gensym(), val)
                )
            else
                VirtualScalar(nothing, arr.eltype, nothing#=We don't know what init is, but it won't be used here=#, gensym(), :($(arr.ex)[$(map(ctx, idx)...)]))
            end
        else
            Furlable(
                body = (ctx, ext) -> Lookup(
                    body = (ctx, i) -> nest(i, idx...)
                )
            )
        end
    end
    Unfurled(
        arr = arr,
        body = nest()
    )
end

FinchNotation.finch_leaf(x::VirtualAbstractArray) = virtual(x)

virtual_default(ctx, ::VirtualAbstractArray) = 0
virtual_eltype(ctx, tns::VirtualAbstractArray) = tns.eltype

function virtual_moveto(ctx, vec::VirtualAbstractArray, device)
    ex = freshen(ctx.code, vec.ex)
    push!(ctx.code.preamble, quote
        $ex = $(vec.ex)
        $(vec.ex) = $moveto($(vec.ex), $(ctx(device)))
    end)
    push!(ctx.code.epilogue, quote
        $(vec.ex) = $ex
    end)
end

default(a::AbstractArray) = default(typeof(a))
default(T::Type{<:AbstractArray}) = zero(eltype(T))

"""
    Array(arr::Union{Tensor, SwizzleArray})

Construct an array from a tensor or swizzle. May reuse memory, will usually densify the tensor.
"""
function Base.Array(fbr::Union{Tensor, SwizzleArray})
    arr = Array{eltype(fbr)}(undef, size(fbr)...)
    return copyto!(arr, fbr)
end

struct AsArray{T, N, Fbr} <: AbstractArray{T, N}
    fbr::Fbr
    function AsArray{T, N, Fbr}(fbr::Fbr) where {T, N, Fbr}
        @assert T == eltype(fbr)
        @assert N == ndims(fbr)
        new{T, N, Fbr}(fbr)
    end
end

AsArray(fbr::Fbr) where {Fbr} = AsArray{eltype(Fbr), ndims(Fbr), Fbr}(fbr)

function Base.summary(io::IO, arr::AsArray)
    join(io, size(arr), "×")
    print(io, " ", typeof(arr.fbr))
    #print(io, " ")
    #summary(io, arr.fbr)
end

Base.size(arr::AsArray) = size(arr.fbr)
Base.getindex(arr::AsArray{T, N}, i::Vararg{Int, N}) where {T, N} = arr.fbr[i...]
Base.getindex(arr::AsArray{T, N}, i::Vararg{Any, N}) where {T, N} = arr.fbr[i...]
Base.setindex!(arr::AsArray{T, N}, v, i::Vararg{Int, N}) where {T, N} = arr.fbr[i...] = v
Base.setindex!(arr::AsArray{T, N}, v, i::Vararg{Any, N}) where {T, N} = arr.fbr[i...] = v

is_injective(ctx, tns::VirtualAbstractArray) = [true for _ in tns.ndims]
<<<<<<< HEAD
is_atomic(ctx, tns::VirtualAbstractArray) = [false, [false for _ in tns.ndims]...]
# is_atomic(ctx, tns::VirtualAbstractArray) = true
=======
is_atomic(ctx, tns::VirtualAbstractArray) = true
>>>>>>> 765dc63c
<|MERGE_RESOLUTION|>--- conflicted
+++ resolved
@@ -115,9 +115,5 @@
 Base.setindex!(arr::AsArray{T, N}, v, i::Vararg{Any, N}) where {T, N} = arr.fbr[i...] = v
 
 is_injective(ctx, tns::VirtualAbstractArray) = [true for _ in tns.ndims]
-<<<<<<< HEAD
 is_atomic(ctx, tns::VirtualAbstractArray) = [false, [false for _ in tns.ndims]...]
-# is_atomic(ctx, tns::VirtualAbstractArray) = true
-=======
-is_atomic(ctx, tns::VirtualAbstractArray) = true
->>>>>>> 765dc63c
+# is_atomic(ctx, tns::VirtualAbstractArray) = true
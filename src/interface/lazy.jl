--- conflicted
+++ resolved
@@ -100,10 +100,6 @@
     LazyTensor{S}(identify(data), extrude)
 end
 
-<<<<<<< HEAD
-struct LazyStyle{N} <: BroadcastStyle end
-Base.Broadcast.BroadcastStyle(F::Type{<:LazyTensor{T, N}}) where {T, N} = LazyStyle{N}()
-=======
 # tensordot takes in two tensors `A` and `B` and performs a product and contraction
 function tensordot(A::LazyTensor{T1, N1}, B::LazyTensor{T2, N2}, idxs; mult_op=*, add_op=+, init = initial_value(add_op, Float64)) where {T1, T2, N1, N2}
     if idxs isa Number
@@ -133,9 +129,8 @@
     return LazyTensor{S}(identify(AB_reduce), extrude)
 end
 
-struct LogicStyle{N} <: BroadcastStyle end
-Base.Broadcast.BroadcastStyle(F::Type{<:LazyTensor{T, N}}) where {T, N} = LogicStyle{N}()
->>>>>>> 75762e35
+struct LazyStyle{N} <: BroadcastStyle end
+Base.Broadcast.BroadcastStyle(F::Type{<:LazyTensor{T, N}}) where {T, N} = LazyStyle{N}()
 Base.Broadcast.broadcastable(tns::LazyTensor) = tns
 Base.Broadcast.BroadcastStyle(a::LazyStyle{M}, b::LazyStyle{N}) where {M, N} = LazyStyle{max(M, N)}()
 Base.Broadcast.BroadcastStyle(a::LazyStyle{M}, b::Broadcast.AbstractArrayStyle{N}) where {M, N} = LazyStyle{max(M, N)}()

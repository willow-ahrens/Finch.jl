const IS_TREE = 1
const IS_STATEFUL = 2
const IS_CONST = 4
const ID = 8

@enum FinchNodeKind begin
    variable =  0ID
    value    =  1ID | IS_CONST
    virtual  =  2ID
    literal  =  3ID | IS_CONST
    index    =  4ID
    protocol =  5ID | IS_TREE
    access   =  6ID | IS_TREE 
    reader   =  7ID | IS_TREE
    updater  =  8ID | IS_TREE
    modify   =  9ID | IS_TREE
    create   = 10ID | IS_TREE
    call     = 11ID | IS_TREE
    cached   = 12ID | IS_TREE
    assign   = 13ID | IS_TREE | IS_STATEFUL
    loop     = 16ID | IS_TREE | IS_STATEFUL
    sieve    = 17ID | IS_TREE | IS_STATEFUL
    declare  = 20ID | IS_TREE | IS_STATEFUL
    thaw     = 21ID | IS_TREE | IS_STATEFUL
    freeze   = 22ID | IS_TREE | IS_STATEFUL
    forget   = 23ID | IS_TREE | IS_STATEFUL
    sequence = 24ID | IS_TREE | IS_STATEFUL
end


"""
    value(val, type)

Finch AST expression for host code `val` expected to evaluate to a value of type `type`.
"""
value

"""
    virtual(val)

Finch AST expression for an object `val` which has special meaning to the compiler. This
type allows users to substitute their own ASTs, etc. into Finch expressions.
"""
virtual

"""
    literal(val)

Finch AST expression for the literal value `val`.
"""
literal

"""
    cached(val, ref)

Finch AST expression `val`, equivalent to the quoted expression `ref`
"""
cached

"""
    index(name)

Finch AST expression for an index named `name`. Each index must be quantified by a corresponding `loop`
which iterates over all values of the index.
"""
index

"""
    variable(name)

Finch AST expression for a variable named `name`. The variable can be looked up in the context.
"""
variable

"""
    protocol(idx, mode)

Finch AST expression marking an indexing expression `idx` with the protocol `mode`.
These usually reside at the toplevel of an indexing expression to an access.
"""
protocol

"""
    access(tns, mode, idx...)

Finch AST expression representing the value of tensor `tns` at the indices
`idx...`. The `mode` differentiates between reads or updates and whether the
access is in-place.
"""
access

"""
    reader()

Finch AST expression for an access mode that is read-only.
"""
reader

"""
    updater(mode)

Finch AST expression for an access mode that may modify the tensor. The `mode`
field specifies whether this access returns this tensor (initializing and
finalizing) or modifies it in place.
"""
updater

"""
    create()

Finch AST expression for an "allocating" update. This access will
initialize and freeze the tensor, and we can be sure that any values
the tensor held before have been forgotten.
"""
create

"""
    modify()

Finch AST expression for an "in place" update. The access will not
initialize or freeze the tensor, but can modify it's existing values.
"""
modify

"""
    call(op, args...)

Finch AST expression for the result of calling the function `op` on `args...`.
"""
call

"""
    loop(idx, ext, body) 

Finch AST statement that runs `body` for each value of `idx` in `ext`. Tensors
in `body` must have ranges that agree with `ext`.
"""
loop

"""
    sieve(cond, body)

Finch AST statement that only executes `body` if `cond` is true.
"""
sieve

"""
    assign(lhs, op, rhs)

Finch AST statement that updates the value of `lhs` to `op(lhs, rhs)`. The
tensors of `lhs` are returned.  Overwriting is accomplished with the function
`right(lhs, rhs) = rhs`.
"""
assign

"""
    declare(tns, init)

Finch AST statement that declares `tns` with an initial value `init` in the current scope.
"""
declare

"""
    freeze(tns)

Finch AST statement that freezes `tns` in the current scope.
"""
freeze

"""
    thaw(tns)

Finch AST statement that thaws `tns` in the current scope.
"""
thaw

"""
    forget(tns)

Finch AST statement that marks the end of the lifetime of `tns`, at least until it is declared again.
"""
forget

"""
    sequence(bodies...)

Finch AST statement that executes each of it's arguments in turn. If the body is
not a sequence, replaces accesses to read-only tensors in the body with
get_reader and accesses to update-only tensors in the body with get_updater.
"""
sequence

"""
    FinchNode

A Finch IR node. Finch uses a variant of Concrete Index Notation as an
intermediate representation. 

The FinchNode struct represents many different Finch IR nodes. The nodes are
differentiated by a `FinchNotation.FinchNodeKind` enum.
"""
mutable struct FinchNode
    kind::FinchNodeKind
    val::Any
    type::Any
    children::Vector{FinchNode}
end

"""
    isstateful(node)

Returns true if the node is a finch statement, and false if the node is an
index expression. Typically, statements specify control flow and 
expressions describe values.
"""
isstateful(node::FinchNode) = Int(node.kind) & IS_STATEFUL != 0

"""
    isliteral(node)

Returns true if the node is a finch literal
"""
isliteral(ex::FinchNode) = ex.kind === literal

"""
    isvalue(node)

Returns true if the node is a finch value
"""
isvalue(ex::FinchNode) = ex.kind === value

"""
    isconstant(node)

Returns true if the node can be expected to be constant within the current finch context
"""
isconstant(node::FinchNode) = Int(node.kind) & IS_CONST != 0

"""
    isvirtual(node)

Returns true if the node is a finch virtual
"""
isvirtual(ex::FinchNode) = ex.kind === virtual

"""
    isvariable(node)

Returns true if the node is a finch variable
"""
isvariable(ex::FinchNode) = ex.kind === variable

"""
    isindex(node)

Returns true if the node is a finch index
"""
isindex(ex::FinchNode) = ex.kind === index

getval(ex::FinchNode) = ex.val

SyntaxInterface.istree(node::FinchNode) = Int(node.kind) & IS_TREE != 0
AbstractTrees.children(node::FinchNode) = node.children
SyntaxInterface.arguments(node::FinchNode) = node.children
SyntaxInterface.operation(node::FinchNode) = node.kind

#TODO clean this up eventually
function SyntaxInterface.similarterm(::Type{FinchNode}, op::FinchNodeKind, args)
    @assert istree(FinchNode(op, nothing, nothing, []))
    FinchNode(op, nothing, nothing, args)
end

function FinchNode(kind::FinchNodeKind, args::Vector)
    if kind === value
        if length(args) == 1
            return FinchNode(value, args[1], Any, FinchNode[])
        elseif length(args) == 2
            return FinchNode(value, args[1], args[2], FinchNode[])
        else
            error("wrong number of arguments to value(...)")
        end
    elseif kind === literal
        if length(args) == 1
            return FinchNode(kind, args[1], nothing, FinchNode[])
        else
            error("wrong number of arguments to $kind(...)")
        end
    elseif kind === index
        if length(args) == 1
            return FinchNode(kind, args[1], nothing, FinchNode[])
        else
            error("wrong number of arguments to $kind(...)")
        end
    elseif kind === variable
        if length(args) == 1
            return FinchNode(kind, args[1], nothing, FinchNode[])
        else
            error("wrong number of arguments to $kind(...)")
        end
    elseif kind === virtual
        if length(args) == 1
            return FinchNode(kind, args[1], nothing, FinchNode[])
        else
            error("wrong number of arguments to $kind(...)")
        end
    elseif kind === cached
        if length(args) == 2
            return FinchNode(kind, nothing, nothing, args)
        else
            error("wrong number of arguments to $kind(...)")
        end
    elseif kind === access
        if length(args) >= 2
            return FinchNode(access, nothing, nothing, args)
        else
            error("wrong number of arguments to access(...)")
        end
    elseif kind === protocol
        if length(args) == 2
            return FinchNode(protocol, nothing, nothing, args)
        else
            error("wrong number of arguments to protocol(...)")
        end
    elseif kind === call
        if length(args) >= 1
            return FinchNode(call, nothing, nothing, args)
        else
            error("wrong number of arguments to call(...)")
        end
    elseif kind === loop
        if length(args) == 3
            return FinchNode(loop, nothing, nothing, args)
        else
            error("wrong number of arguments to loop(...)")
        end
    elseif kind === sieve
        if length(args) == 2
            return FinchNode(sieve, nothing, nothing, args)
        else
            error("wrong number of arguments to sieve(...)")
        end
    elseif kind === assign
        if length(args) == 3
            return FinchNode(assign, nothing, nothing, args)
        else
            error("wrong number of arguments to assign(...)")
        end
    elseif kind === declare
        if length(args) == 2
            return FinchNode(declare, nothing, nothing, args)
        else
            error("wrong number of arguments to declare(...)")
        end
    elseif kind === freeze
        if length(args) == 1
            return FinchNode(freeze, nothing, nothing, args)
        else
            error("wrong number of arguments to freeze(...)")
        end
    elseif kind === thaw
        if length(args) == 1
            return FinchNode(thaw, nothing, nothing, args)
        else
            error("wrong number of arguments to thaw(...)")
        end
    elseif kind === forget
        if length(args) == 1
            return FinchNode(forget, nothing, nothing, args)
        else
            error("wrong number of arguments to forget(...)")
        end
    elseif kind === sequence
        return FinchNode(sequence, nothing, nothing, args)
    elseif kind === reader
        if length(args) == 0
            return FinchNode(kind, nothing, nothing, FinchNode[])
        else
            error("wrong number of arguments to reader()")
        end
    elseif kind === updater
        if length(args) == 1
            return FinchNode(updater, nothing, nothing, args)
        else
            error("wrong number of arguments to updater(...)")
        end
    elseif kind === modify
        if length(args) == 0
            return FinchNode(kind, nothing, nothing, FinchNode[])
        else
            error("wrong number of arguments to modify()")
        end
    elseif kind === create
        if length(args) == 0
            return FinchNode(kind, nothing, nothing, FinchNode[])
        else
            error("wrong number of arguments to create()")
        end
    else
        error("unimplemented")
    end
end

function (kind::FinchNodeKind)(args...)
    FinchNode(kind, Any[args...,])
end

function Base.getproperty(node::FinchNode, sym::Symbol)
    if sym === :kind || sym === :val || sym === :type || sym === :children
        return Base.getfield(node, sym)
    elseif node.kind === value ||
            node.kind === literal || 
            node.kind === virtual
        error("type FinchNode($(node.kind), ...) has no property $sym")
    elseif node.kind === index
        if sym === :name
            return node.val::Symbol
        else
            error("type FinchNode(index, ...) has no property $sym")
        end
    elseif node.kind === variable
        if sym === :name
            return node.val::Symbol
        else
            error("type FinchNode(variable, ...) has no property $sym")
        end
    elseif node.kind === reader
        error("type FinchNode(reader, ...) has no property $sym")
    elseif node.kind === updater
        if sym === :mode
            return node.children[1]
        else
            error("type FinchNode(updater, ...) has no property $sym")
        end
    elseif node.kind === access
        if sym === :tns
            return node.children[1]
        elseif sym === :mode
            return node.children[2]
        elseif sym === :idxs
            return @view node.children[3:end]
        else
            error("type FinchNode(access, ...) has no property $sym")
        end
    elseif node.kind === call
        if sym === :op
            return node.children[1]
        elseif sym === :args
            return @view node.children[2:end]
        else
            error("type FinchNode(call, ...) has no property $sym")
        end
    elseif node.kind === protocol
        if sym === :idx
            return node.children[1]
        elseif sym === :mode
            return node.children[2]
        else
            error("type FinchNode(protocol, ...) has no property $sym")
        end
    elseif node.kind === cached
        if sym === :arg
            return node.children[1]
        elseif sym === :ref
            return node.children[2]
        else
            error("type FinchNode(cached, ...) has no property $sym")
        end
    elseif node.kind === loop
        if sym === :idx
            return node.children[1]
        elseif sym === :ext
            return node.children[2]
        elseif sym === :body
            return node.children[3]
        else
            error("type FinchNode(loop, ...) has no property $sym")
        end
    elseif node.kind === sieve
        if sym === :cond
            return node.children[1]
        elseif sym === :body
            return node.children[2]
        else
            error("type FinchNode(sieve, ...) has no property $sym")
        end
    elseif node.kind === assign
        if sym === :lhs
            return node.children[1]
        elseif sym === :op
            return node.children[2]
        elseif sym === :rhs
            return node.children[3]
        else
            error("type FinchNode(assign, ...) has no property $sym")
        end
    elseif node.kind === declare
        if sym === :tns
            return node.children[1]
        elseif sym === :init
            return node.children[2]
        else
            error("type FinchNode(declare, ...) has no property $sym")
        end
    elseif node.kind === freeze
        if sym === :tns
            return node.children[1]
        else
            error("type FinchNode(freeze, ...) has no property $sym")
        end
    elseif node.kind === thaw
        if sym === :tns
            return node.children[1]
        else
            error("type FinchNode(thaw, ...) has no property $sym")
        end
    elseif node.kind === forget
        if sym === :tns
            return node.children[1]
        else
            error("type FinchNode(forget, ...) has no property $sym")
        end
    elseif node.kind === sequence
        if sym === :bodies
            return node.children
        else
            error("type FinchNode(sequence, ...) has no property $sym")
        end
    else
        error("type FinchNode has no property $sym")
    end
end

function Base.show(io::IO, node::FinchNode) 
    if node.kind === literal || node.kind === index || node.kind === variable || node.kind === virtual
        #print(io, node.kind, "(", node.val, ")")
        print(io, node.val)
    elseif node.kind === value
        #print(io, node.kind, "(", node.val, ", ", node.type, ")")
        print(io, node.val)
    elseif node.kind == cached
        print(io, "\$")
        print(io, node.arg)
    else
        print(io, node.kind, "("); join(io, node.children, ", "); print(io, ")")
    end
end

function Base.show(io::IO, mime::MIME"text/plain", node::FinchNode) 
    if isstateful(node)
        display_statement(io, mime, node, 0)
    else
        display_expression(io, mime, node)
    end
end

function display_expression(io, mime, node::FinchNode)
    if get(io, :compact, false)
        print(io, "@finch(…)")
    elseif node.kind === value
        print(io, node.val)
        #if node.type !== Any
        #    print(io, "::")
        #    print(io, node.type)
        #end
    elseif node.kind === literal
        print(io, node.val)
    elseif node.kind === index
        print(io, node.name)
    elseif node.kind === variable
        print(io, node.name)
    elseif node.kind === reader
        print(io, "reader()")
    elseif node.kind === updater
        print(io, "updater(")
        display_expression(io, mime, node.mode)
        print(io, ")")
    elseif node.kind === cached
        #print(io, "cached(")
        display_expression(io, mime, node.arg)
        #print(io, ", ")
        #display_expression(io, mime, node.ref.val)
        #print(io, ")")
    elseif node.kind === virtual
        print(io, "virtual(")
        #print(io, node.val)
        summary(io, node.val)
        print(io, ")")
    elseif node.kind === access
        display_expression(io, mime, node.tns)
        print(io, "[")
        if length(node.idxs) >= 1
            for idx in node.idxs[1:end-1]
                display_expression(io, mime, idx)
                print(io, ", ")
            end
            display_expression(io, mime, node.idxs[end])
        end
        print(io, "]")
    elseif node.kind === call
        display_expression(io, mime, node.op)
        print(io, "(")
        for arg in node.args[1:end-1]
            display_expression(io, mime, arg)
            print(io, ", ")
        end
        if !isempty(node.args)
            display_expression(io, mime, node.args[end])
        end
        print(io, ")")
    elseif istree(node)
        print(io, operation(node))
        print(io, "(")
        for arg in arguments(node)[1:end-1]
            print(io, arg)
            print(io, ",")
        end
        if !isempty(arguments(node))
            print(arguments(node)[end])
        end
    else
        error("unimplemented")
    end
end

function display_statement(io, mime, node::FinchNode, indent)
    if node.kind === loop
<<<<<<< HEAD
=======
        print(io, " "^indent * "@∀ ")
>>>>>>> 2a2e87c9
        while node.kind === loop
            print(io, tab^level * "@∀ ")
            display_expression(io, mime, node.idx)
            print(io, " = ")
            display_expression(io, mime, node.ext)
            print(io," ")
            node = node.body
        end
        print(io," (\n")
        display_statement(io, mime, node, indent + 2)
        print(io, " "^indent * ")")
    elseif node.kind === sieve
        print(io, " "^indent * "if ")
        while node.body.kind === sieve
            display_expression(io, mime, node.cond)
            print(io," && ")
            node = node.body
        end
        display_expression(io, mime, node.cond)
        node = node.body
        display_statement(io, mime, node, indent + 2)
        print(io, " "^indent * "end")
    elseif node.kind === assign
        print(io, " "^indent)
        display_expression(io, mime, node.lhs)
        print(io, " <<")
        display_expression(io, mime, node.op)
        print(io, ">>= ")
        display_expression(io, mime, node.rhs)
    elseif node.kind === protocol
        display_expression(io, mime, ex.idx)
        print(io, "::")
        display_expression(io, mime, ex.mode)
    elseif node.kind === declare
        print(io, " "^indent * "@declare(")
        display_expression(io, mime, node.tns)
        print(io, ", ")
        display_expression(io, mime, node.init)
        print(io, ")")
    elseif node.kind === freeze
        print(io, " "^indent * "@freeze(")
        display_expression(io, mime, node.tns)
        print(io, ")")
    elseif node.kind === forget
        print(io, " "^indent * "@forget(")
        display_expression(io, mime, node.tns)
        print(io, ")")
    elseif node.kind === thaw
        print(io, " "^indent * "@thaw(")
        display_expression(io, mime, node.tns)
        print(io, ")")
    elseif node.kind === sequence
        print(io, " "^indent * "begin\n")
        for body in node.bodies
            display_statement(io, mime, body, indent + 2)
            println(io)
        end
        print(io, " "^indent * "end")
    else
        error("unimplemented")
    end
end

function Base.:(==)(a::FinchNode, b::FinchNode)
    if !istree(a)
        if a.kind === value
            return b.kind === value && a.val == b.val && a.type === b.type
        elseif a.kind === literal
            return b.kind === literal && isequal(a.val, b.val) #TODO Feels iffy idk
        elseif a.kind === index
            return b.kind === index && a.name == b.name
        elseif a.kind === variable
            return b.kind === variable && a.name == b.name
        elseif a.kind === virtual
            return b.kind === virtual && a.val == b.val #TODO Feels iffy idk
        else
            error("unimplemented")
        end
    elseif istree(a)
        return a.kind === b.kind && a.children == b.children
    else
        return false
    end
end

function Base.hash(a::FinchNode, h::UInt)
    if !istree(a)
        if a.kind === value
            return hash(value, hash(a.val, hash(a.type, h)))
        elseif a.kind === literal
            return hash(literal, hash(a.val, h))
        elseif a.kind === virtual
            return hash(virtual, hash(a.val, h))
        elseif a.kind === index
            return hash(index, hash(a.name, h))
        elseif a.kind === variable
            return hash(variable, hash(a.name, h))
        else
            error("unimplemented")
        end
    elseif istree(a)
        return hash(a.kind, hash(a.children, h))
    else
        return false
    end
end

function getname(x::FinchNode)
    if x.kind === index
        return x.val
    else
        error("unimplemented")
    end
end

display_expression(io, mime, ex) = show(IOContext(io, :compact=>true), mime, ex)

"""
    finch_leaf(x)

Return a terminal finch node wrapper around `x`. A convenience function to
determine whether `x` should be understood by default as a literal, value, or
virtual.
"""
finch_leaf(arg) = literal(arg)
finch_leaf(arg::Type) = literal(arg)
finch_leaf(arg::Function) = literal(arg)
finch_leaf(arg::FinchNode) = arg

Base.convert(::Type{FinchNode}, x) = finch_leaf(x)
Base.convert(::Type{FinchNode}, x::FinchNode) = x
Base.convert(::Type{FinchNode}, x::Symbol) = error()

#overload RewriteTools pattern constructor so we don't need
#to wrap leaf nodes.
finch_pattern(arg) = finch_leaf(arg)
finch_pattern(arg::RewriteTools.Slot) = arg
finch_pattern(arg::RewriteTools.Segment) = arg
finch_pattern(arg::RewriteTools.Term) = arg
function RewriteTools.term(f::FinchNodeKind, args...; type = nothing)
    RewriteTools.Term(f, [finch_pattern.(args)...])
end<|MERGE_RESOLUTION|>--- conflicted
+++ resolved
@@ -624,12 +624,9 @@
 
 function display_statement(io, mime, node::FinchNode, indent)
     if node.kind === loop
-<<<<<<< HEAD
-=======
-        print(io, " "^indent * "@∀ ")
->>>>>>> 2a2e87c9
         while node.kind === loop
-            print(io, tab^level * "@∀ ")
+            #print(io, tab^level * "@∀ ")
+            print(io, " "^indent * "@∀ ")
             display_expression(io, mime, node.idx)
             print(io, " = ")
             display_expression(io, mime, node.ext)

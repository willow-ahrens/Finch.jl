--- conflicted
+++ resolved
@@ -67,13 +67,8 @@
 end
 =#
 
-<<<<<<< HEAD
-function (ctx::TransformSSA)(node::CINNode)
+function (ctx::TransformSSA)(node::IndexNode)
     if node.kind === index
-=======
-function (ctx::TransformSSA)(node::IndexNode)
-    if node.kind === name
->>>>>>> e585b2e1
         resolvename!(node, ctx)
     elseif node.kind === with
         contain(ctx) do ctx_2

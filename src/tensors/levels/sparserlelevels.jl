--- conflicted
+++ resolved
@@ -146,21 +146,16 @@
 end
 
 is_level_injective(ctx, lvl::VirtualSparseRLELevel) = [false, is_level_injective(ctx, lvl.lvl)...]
-<<<<<<< HEAD
 function is_level_atomic(ctx, lvl::VirtualSparseRLELevel)
     (below, atomic) = is_level_atomic(ctx, lvl.lvl)
-    return ([below; [atomic for _ in 1:num_indexable(lvl, ctx)]], atomic)
+    return ([below; [atomic for _ in 1:num_indexable(ctx, lvl)]], atomic)
 end
 function is_level_concurrent(ctx, lvl::VirtualSparseRLELevel)
     (data, _) = is_level_concurrent(ctx, lvl.lvl)
-    return ([data; [false for _ in 1:num_indexable(lvl, ctx)]], false)
-end
-num_indexable(lvl::VirtualSparseRLELevel, ctx) = virtual_level_ndims(lvl, ctx) - virtual_level_ndims(lvl.lvl, ctx)
-
-=======
-is_level_concurrent(ctx, lvl::VirtualSparseRLELevel) = [false, is_level_concurrent(ctx, lvl.lvl)...]
-is_level_atomic(ctx, lvl::VirtualSparseRLELevel) = false
->>>>>>> 765dc63c
+    return ([data; [false for _ in 1:num_indexable(ctx, lvl)]], false)
+end
+num_indexable(ctx, lvl::VirtualSparseRLELevel) = virtual_level_ndims(ctx, lvl) - virtual_level_ndims(ctx, lvl.lvl)
+
 
 postype(lvl::VirtualSparseRLELevel) = postype(lvl.lvl)
 

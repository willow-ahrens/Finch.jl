--- conflicted
+++ resolved
@@ -238,11 +238,7 @@
                                         ),
                                         Phase(
                                             body = (ctx,ext) -> Run(
-<<<<<<< HEAD
-                                                                    body = Simplify(get_reader(VirtualSubFiber(lvl.lvl, value(my_q)), ctx, protos...))
-=======
                                                                     body = (instantiate_reader(VirtualSubFiber(lvl.lvl, value(my_q)), ctx, protos...))
->>>>>>> 3e61813c
                                                                    )
                                         )
                                     ]),

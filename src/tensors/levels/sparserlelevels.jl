<<<<<<< HEAD
struct SparseRLELevel{Ti, Tp, Vp<:AbstractVector, VLTi<:AbstractVector, VRTi<:AbstractVector, Lvl} <: AbstractLevel
=======
struct SparseRLELevel{Ti, Ptr<:AbstractVector, Left<:AbstractVector, Right<:AbstractVector, Lvl}
>>>>>>> cfe2b00a
    lvl::Lvl
    shape::Ti
    ptr::Ptr
    left::Left
    right::Right
end

const SparseRLE = SparseRLELevel
SparseRLELevel(lvl::Lvl) where {Lvl} = SparseRLELevel{Int}(lvl)
SparseRLELevel(lvl, shape, args...) = SparseRLELevel{typeof(shape)}(lvl, shape, args...)
SparseRLELevel{Ti}(lvl) where {Ti} = SparseRLELevel(lvl, zero(Ti))
SparseRLELevel{Ti}(lvl, shape) where {Ti} = SparseRLELevel{Ti}(lvl, shape, postype(lvl)[1], Ti[], Ti[])
SparseRLELevel{Ti}(lvl::Lvl, shape, ptr::Ptr, left::Left, right::Right) where {Ti, Lvl, Ptr, Left, Right} =
    SparseRLELevel{Ti, Ptr, Left, Right, Lvl}(lvl, Ti(shape), ptr, left, right)

Base.summary(lvl::SparseRLELevel) = "SparseRLE($(summary(lvl.lvl)))"
similar_level(lvl::SparseRLELevel) = SparseRLE(similar_level(lvl.lvl))
similar_level(lvl::SparseRLELevel, dim, tail...) = SparseRLE(similar_level(lvl.lvl, tail...), dim)

function postype(::Type{SparseRLELevel{Ti, Ptr, Left, Right, Lvl}}) where {Ti, Ptr, Left, Right, Lvl}
    return postype(Lvl)
end

function moveto(lvl::SparseRLELevel{Ti}, device) where {Ti}
    lvl_2 = moveto(lvl.lvl, device)
    ptr = moveto(lvl.ptr, device)
    left = moveto(lvl.left, device)
    right = moveto(lvl.right, device)
    return SparseRLELevel{Ti}(lvl_2, lvl.shape, lvl.ptr, lvl.left, lvl.right)
end

pattern!(lvl::SparseRLELevel{Ti}) where {Ti} = 
    SparseRLELevel{Ti}(pattern!(lvl.lvl), lvl.shape, lvl.ptr, lvl.left, lvl.right)

function countstored_level(lvl::SparseRLELevel, pos)
    countstored_level(lvl.lvl, lvl.left[lvl.ptr[pos + 1]]-1)
end

redefault!(lvl::SparseRLELevel{Ti}, init) where {Ti} = 
    SparseRLELevel{Ti}(redefault!(lvl.lvl, init), lvl.shape, lvl.ptr, lvl.left, lvl.right)

function Base.show(io::IO, lvl::SparseRLELevel{Ti, Ptr, Left, Right, Lvl}) where {Ti, Ptr, Left, Right, Lvl}
    if get(io, :compact, false)
        print(io, "SparseRLE(")
    else
        print(io, "SparseRLE{$Ti}(")
    end
    show(io, lvl.lvl)
    print(io, ", ")
    show(IOContext(io, :typeinfo=>Ti), lvl.shape)
    print(io, ", ")
    if get(io, :compact, false)
        print(io, "…")
    else
        show(io, lvl.ptr)
        print(io, ", ")
        show(io, lvl.left)
        print(io, ", ")
        show(io, lvl.right)
    end
    print(io, ")")
end

function display_fiber(io::IO, mime::MIME"text/plain", fbr::SubFiber{<:SparseRLELevel}, depth)
    p = fbr.pos
    lvl = fbr.lvl
    left_endpoints = @view(lvl.left[lvl.ptr[p]:lvl.ptr[p + 1] - 1])

    crds = []
    for l in left_endpoints 
        append!(crds, l)
    end

    print_coord(io, crd) = print(io, crd, ":", lvl.right[lvl.ptr[p]-1+searchsortedfirst(left_endpoints, crd)])  
    get_fbr(crd) = fbr(crd)

    print(io, "SparseRLE (", default(fbr), ") [", ":,"^(ndims(fbr) - 1), "1:", fbr.lvl.shape, "]")
    display_fiber_data(io, mime, fbr, depth, 1, crds, print_coord, get_fbr)
end

@inline level_ndims(::Type{<:SparseRLELevel{Ti, Ptr, Left, Right, Lvl}}) where {Ti, Ptr, Left, Right, Lvl} = 1 + level_ndims(Lvl)
@inline level_size(lvl::SparseRLELevel) = (lvl.shape, level_size(lvl.lvl)...)
@inline level_axes(lvl::SparseRLELevel) = (Base.OneTo(lvl.shape), level_axes(lvl.lvl)...)
@inline level_eltype(::Type{<:SparseRLELevel{Ti, Ptr, Left, Right, Lvl}}) where {Ti, Ptr, Left, Right, Lvl} = level_eltype(Lvl)
@inline level_default(::Type{<:SparseRLELevel{Ti, Ptr, Left, Right, Lvl}}) where {Ti, Ptr, Left, Right, Lvl}= level_default(Lvl)
data_rep_level(::Type{<:SparseRLELevel{Ti, Ptr, Left, Right, Lvl}}) where {Ti, Ptr, Left, Right, Lvl} = SparseData(data_rep_level(Lvl))

(fbr::AbstractFiber{<:SparseRLELevel})() = fbr
function (fbr::SubFiber{<:SparseRLELevel})(idxs...)
    isempty(idxs) && return fbr
    lvl = fbr.lvl
    p = fbr.pos
    r1 = searchsortedlast(@view(lvl.left[lvl.ptr[p]:lvl.ptr[p + 1] - 1]), idxs[end])
    r2 = searchsortedfirst(@view(lvl.right[lvl.ptr[p]:lvl.ptr[p + 1] - 1]), idxs[end])
    q = lvl.ptr[p] + first(r1) - 1
    fbr_2 = SubFiber(lvl.lvl, q)
    r1 != r2 ? default(fbr_2) : fbr_2(idxs[1:end-1]...)
end


mutable struct VirtualSparseRLELevel <: AbstractVirtualLevel
    lvl
    ex
    Ti
    shape
    qos_fill
    qos_stop
    ptr
    left
    right
    prev_pos
end

is_level_injective(lvl::VirtualSparseRLELevel, ctx) = [false, is_level_injective(lvl.lvl, ctx)...]
is_level_concurrent(lvl::VirtualSparseRLELevel, ctx) = [false, is_level_concurrent(lvl.lvl, ctx)...]
is_level_atomic(lvl::VirtualSparseRLELevel, ctx) = false

postype(lvl::VirtualSparseRLELevel) = postype(lvl.lvl)

function virtualize(ex, ::Type{SparseRLELevel{Ti, Ptr, Left, Right, Lvl}}, ctx, tag=:lvl) where {Ti, Ptr, Left, Right, Lvl}
    sym = freshen(ctx, tag)
    shape = value(:($sym.shape), Int)
    qos_fill = freshen(ctx, sym, :_qos_fill)
    qos_stop = freshen(ctx, sym, :_qos_stop)
    dirty = freshen(ctx, sym, :_dirty)
    ptr = freshen(ctx, tag, :_ptr)
    left = freshen(ctx, tag, :_left)
    right = freshen(ctx, tag, :_right)
    push!(ctx.preamble, quote
        $sym = $ex
        $ptr = $sym.ptr
        $left = $sym.left
        $right = $sym.right
    end)
    prev_pos = freshen(ctx, sym, :_prev_pos)
    lvl_2 = virtualize(:($sym.lvl), Lvl, ctx, sym)
    VirtualSparseRLELevel(lvl_2, sym, Ti, shape, qos_fill, qos_stop, ptr, left, right, prev_pos)
end
function lower(lvl::VirtualSparseRLELevel, ctx::AbstractCompiler, ::DefaultStyle)
    quote
        $SparseRLELevel{$(lvl.Ti)}(
            $(ctx(lvl.lvl)),
            $(ctx(lvl.shape)),
            $(lvl.ptr),
            $(lvl.left),
            $(lvl.right),
        )
    end
end

Base.summary(lvl::VirtualSparseRLELevel) = "SparseRLE($(summary(lvl.lvl)))"

function virtual_level_size(lvl::VirtualSparseRLELevel, ctx)
    ext = make_extent(lvl.Ti, literal(lvl.Ti(1.0)), lvl.shape)
    (virtual_level_size(lvl.lvl, ctx)..., ext)
end

function virtual_level_resize!(lvl::VirtualSparseRLELevel, ctx, dims...)
    lvl.shape = getstop(dims[end])
    lvl.lvl = virtual_level_resize!(lvl.lvl, ctx, dims[1:end-1]...)
    lvl
end

function virtual_moveto_level(lvl::VirtualSparseRLELevel, ctx::AbstractCompiler, arch)
    ptr_2 = freshen(ctx.code, lvl.ptr)
    left_2 = freshen(ctx.code, lvl.left)
    right_2 = freshen(ctx.code, lvl.right)
    push!(ctx.code.preamble, quote
        $ptr_2 = $(lvl.ptr)
        $left_2 = $(lvl.left)
        $right_2 = $(lvl.right)
        $(lvl.ptr) = $moveto($(lvl.ptr), $(ctx(arch)))
        $(lvl.left) = $moveto($(lvl.left), $(ctx(arch)))
        $(lvl.right) = $moveto($(lvl.right), $(ctx(arch)))
    end)
    push!(ctx.code.epilogue, quote
        $(lvl.ptr) = $ptr_2
        $(lvl.left) = $left_2
        $(lvl.right) = $right_2
    end)
    virtual_moveto_level(lvl.lvl, ctx, arch)
end

virtual_level_eltype(lvl::VirtualSparseRLELevel) = virtual_level_eltype(lvl.lvl)
virtual_level_default(lvl::VirtualSparseRLELevel) = virtual_level_default(lvl.lvl)

function declare_level!(lvl::VirtualSparseRLELevel, ctx::AbstractCompiler, pos, init)
    Tp = postype(lvl)
    Ti = lvl.Ti
    qos = call(-, call(getindex, :($(lvl.ptr)), call(+, pos, 1)), 1)
    push!(ctx.code.preamble, quote
        $(lvl.qos_fill) = $(Tp(0))
        $(lvl.qos_stop) = $(Tp(0))
    end)
    if issafe(ctx.mode)
        push!(ctx.code.preamble, quote
            $(lvl.prev_pos) = $(Tp(0))
        end)
    end
    lvl.lvl = declare_level!(lvl.lvl, ctx, qos, init)
    return lvl
end

function trim_level!(lvl::VirtualSparseRLELevel, ctx::AbstractCompiler, pos)
    qos = freshen(ctx.code, :qos)
    Tp = postype(lvl)
    push!(ctx.code.preamble, quote
        resize!($(lvl.ptr), $(ctx(pos)) + 1)
        $qos = $(lvl.ptr)[end] - $(Tp(1))
        resize!($(lvl.left), $qos)
        resize!($(lvl.right), $qos)
    end)
    lvl.lvl = trim_level!(lvl.lvl, ctx, value(qos, Tp))
    return lvl
end

function assemble_level!(lvl::VirtualSparseRLELevel, ctx, pos_start, pos_stop)
    pos_start = ctx(cache!(ctx, :p_start, pos_start))
    pos_stop = ctx(cache!(ctx, :p_start, pos_stop))
    return quote
        Finch.resize_if_smaller!($(lvl.ptr), $pos_stop + 1)
        Finch.fill_range!($(lvl.ptr), 0, $pos_start + 1, $pos_stop + 1)
    end
end

function freeze_level!(lvl::VirtualSparseRLELevel, ctx::AbstractCompiler, pos_stop)
    p = freshen(ctx.code, :p)
    pos_stop = ctx(cache!(ctx, :pos_stop, simplify(pos_stop, ctx)))
    qos_stop = freshen(ctx.code, :qos_stop)
    push!(ctx.code.preamble, quote
        for $p = 2:($pos_stop + 1)
            $(lvl.ptr)[$p] += $(lvl.ptr)[$p - 1]
        end
        $qos_stop = $(lvl.ptr)[$pos_stop + 1] - 1
    end)
    lvl.lvl = freeze_level!(lvl.lvl, ctx, value(qos_stop))
    return lvl
end



function instantiate(fbr::VirtualSubFiber{VirtualSparseRLELevel}, ctx, mode::Reader, subprotos, ::Union{typeof(defaultread), typeof(walk)})
    (lvl, pos) = (fbr.lvl, fbr.pos) 
    tag = lvl.ex
    Tp = postype(lvl)
    Ti = lvl.Ti
    my_i_end = freshen(ctx.code, tag, :_i_end)
    my_i_stop = freshen(ctx.code, tag, :_i_stop)
    my_i_start = freshen(ctx.code, tag, :_i_start)
    my_q = freshen(ctx.code, tag, :_q)
    my_q_stop = freshen(ctx.code, tag, :_q_stop)

    Furlable(
        body = (ctx, ext) -> Thunk(
            preamble = quote
                $my_q = $(lvl.ptr)[$(ctx(pos))]
                $my_q_stop = $(lvl.ptr)[$(ctx(pos)) + $(Tp(1))]
                if $my_q < $my_q_stop
                    $my_i_end = $(lvl.right)[$my_q_stop - $(Tp(1))]
                else
                    $my_i_end = $(Ti(0))
                end

            end,
            body = (ctx) -> Sequence([
                Phase(
                    stop = (ctx, ext) -> value(my_i_end),
                    body = (ctx, ext) -> Stepper(
                        seek = (ctx, ext) -> quote
                            if $(lvl.right)[$my_q] < $(ctx(getstart(ext)))
                                $my_q = Finch.scansearch($(lvl.right), $(ctx(getstart(ext))), $my_q, $my_q_stop - 1)
                            end
                        end,
                        preamble = quote
                            $my_i_start = $(lvl.left)[$my_q]
                            $my_i_stop = $(lvl.right)[$my_q]
                        end,
                        stop = (ctx, ext) -> value(my_i_stop),
                        body = (ctx, ext) -> Thunk( 
                            body = (ctx) -> Sequence([
                                Phase(
                                    stop = (ctx, ext) -> call(-, value(my_i_start), getunit(ext)),
                                    body = (ctx, ext) -> Run(Fill(virtual_level_default(lvl))),
                                ),
                                Phase(
                                    body = (ctx,ext) -> Run(
                                        body = Simplify(instantiate(VirtualSubFiber(lvl.lvl, value(my_q)), ctx, mode, subprotos))
                                    )
                                )
                            ]),
                            epilogue = quote
                                $my_q += ($(ctx(getstop(ext))) == $my_i_stop)
                            end
                        )
                    )
                ),
                Phase(
                    body = (ctx, ext) -> Run(Fill(virtual_level_default(lvl)))
                )
            ])
        )
    )
end


instantiate(fbr::VirtualSubFiber{VirtualSparseRLELevel}, ctx, mode::Updater, protos) = 
    instantiate(VirtualHollowSubFiber(fbr.lvl, fbr.pos, freshen(ctx.code, :null)), ctx, mode, protos)

function instantiate(fbr::VirtualHollowSubFiber{VirtualSparseRLELevel}, ctx, mode::Updater, subprotos, ::Union{typeof(defaultupdate), typeof(extrude)})
    (lvl, pos) = (fbr.lvl, fbr.pos) 
    tag = lvl.ex
    Tp = postype(lvl)
    Ti = lvl.Ti
    qos = freshen(ctx.code, tag, :_qos)
    qos_fill = lvl.qos_fill
    qos_stop = lvl.qos_stop
    dirty = freshen(ctx.code, tag, :dirty)
    
    Furlable(
        body = (ctx, ext) -> Thunk(
            preamble = quote
                $qos = $qos_fill + 1
                $(if issafe(ctx.mode)
                    quote
                        $(lvl.prev_pos) < $(ctx(pos)) || throw(FinchProtocolError("SparseRLELevels cannot be updated multiple times"))
                    end
                end)
            end,

            body = (ctx) -> AcceptRun(
                body = (ctx, ext) -> Thunk(
                    preamble = quote
                        if $qos > $qos_stop
                            $qos_stop = max($qos_stop << 1, 1)
                            Finch.resize_if_smaller!($(lvl.left), $qos_stop)
                            Finch.resize_if_smaller!($(lvl.right), $qos_stop)
                            $(contain(ctx_2->assemble_level!(lvl.lvl, ctx_2, value(qos, Tp), value(qos_stop, Tp)), ctx))
                        end
                        $dirty = false
                    end,
                    body = (ctx) -> instantiate(VirtualHollowSubFiber(lvl.lvl, value(qos, Tp), dirty), ctx, mode, subprotos),
                    epilogue = quote
                        if $dirty
                            $(fbr.dirty) = true
                            $(lvl.left)[$qos] = $(ctx(getstart(ext)))
                            $(lvl.right)[$qos] = $(ctx(getstop(ext)))
                            $(qos) += $(Tp(1))
                            $(if issafe(ctx.mode)
                                quote
                                    $(lvl.prev_pos) = $(ctx(pos))
                                end
                            end)
                        end
                    end
                )
            ),
            epilogue = quote
                $(lvl.ptr)[$(ctx(pos)) + 1] = $qos - $qos_fill - 1
                $qos_fill = $qos - 1
            end
        )
    )
end<|MERGE_RESOLUTION|>--- conflicted
+++ resolved
@@ -1,8 +1,4 @@
-<<<<<<< HEAD
-struct SparseRLELevel{Ti, Tp, Vp<:AbstractVector, VLTi<:AbstractVector, VRTi<:AbstractVector, Lvl} <: AbstractLevel
-=======
 struct SparseRLELevel{Ti, Ptr<:AbstractVector, Left<:AbstractVector, Right<:AbstractVector, Lvl}
->>>>>>> cfe2b00a
     lvl::Lvl
     shape::Ti
     ptr::Ptr

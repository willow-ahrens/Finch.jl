"""
    SparseCOOLevel{[N], [Ti=Tuple{Int...}], [Tp=Int]}(lvl, [dims])

A subfiber of a sparse level does not need to represent slices which are
entirely [`default`](@ref). Instead, only potentially non-default slices are
stored as subfibers in `lvl`. The sparse coo level corresponds to `N` indices in
the subfiber, so fibers in the sublevel are the slices `A[:, ..., :, i_1, ...,
i_n]`.  A set of `N` lists (one for each index) are used to record which slices
are stored. The coordinates (sets of `N` indices) are sorted in column major
order.  Optionally, `dims` are the sizes of the last dimensions.

`Ti` is the type of the last `N` fiber indices, and `Tp` is the type used for
positions in the level.

In the [`Fiber!`](@ref) constructor, `sh` is an alias for `SparseCOOLevel`.

```jldoctest
julia> Fiber!(Dense(SparseCOO{1}(Element(0.0))), [10 0 20; 30 0 0; 0 0 40])
Dense [:,1:3]
├─[:,1]: SparseCOO (0.0) [1:3]
│ ├─[1]: 10.0
│ ├─[2]: 30.0
├─[:,2]: SparseCOO (0.0) [1:3]
├─[:,3]: SparseCOO (0.0) [1:3]
│ ├─[1]: 20.0
│ ├─[3]: 40.0

julia> Fiber!(SparseCOO{2}(Element(0.0)), [10 0 20; 30 0 0; 0 0 40])
SparseCOO (0.0) [1:3,1:3]
├─├─[1, 1]: 10.0
├─├─[2, 1]: 30.0
├─├─[1, 3]: 20.0
├─├─[3, 3]: 40.0
```
"""
struct SparseCOOLevel{N, Ti<:Tuple, Tp, Tbl, Lvl}
    lvl::Lvl
    shape::Ti
    tbl::Tbl
    ptr::Vector{Tp}
end
const SparseCOO = SparseCOOLevel

SparseCOOLevel(lvl) = throw(ArgumentError("You must specify the number of dimensions in a SparseCOOLevel, e.g. Fiber!(SparseCOO{2}(Element(0.0)))"))
SparseCOOLevel(lvl, shape, args...) = SparseCOOLevel{length(shape)}(lvl, shape, args...)
SparseCOOLevel{N}(lvl) where {N} = SparseCOOLevel{N, NTuple{N, Int}}(lvl)
SparseCOOLevel{N}(lvl, shape, args...) where {N} = SparseCOOLevel{N, typeof(shape)}(lvl, shape, args...)

SparseCOOLevel{N, Ti}(lvl, args...) where {N, Ti} = SparseCOOLevel{N, Ti, Int}(lvl, args...)
SparseCOOLevel{N, Ti, Tp}(lvl::Lvl, args...) where {N, Ti, Tp, Lvl} =
    SparseCOOLevel{N, Ti, Tp, Tuple{(Vector{ti} for ti in Ti.parameters)...}, Lvl}(lvl, args...)

SparseCOOLevel{N, Ti, Tp, Tbl, Lvl}(lvl) where {N, Ti, Tp, Tbl, Lvl} =
    SparseCOOLevel{N, Ti, Tp, Tbl, Lvl}(lvl, ((zero(ti) for ti in Ti.parameters)...,))
SparseCOOLevel{N, Ti, Tp, Tbl, Lvl}(lvl, shape) where {N, Ti, Tp, Tbl, Lvl} =
    SparseCOOLevel{N, Ti, Tp, Tbl, Lvl}(lvl, Ti(shape), ((Vector{ti}() for ti in Ti.parameters)...,), Tp[1])

Base.summary(lvl::SparseCOOLevel{N}) where {N} = "SparseCOO{$N}($(summary(lvl.lvl)))"
similar_level(lvl::SparseCOOLevel{N}) where {N} = SparseCOOLevel{N}(similar_level(lvl.lvl))
similar_level(lvl::SparseCOOLevel{N}, tail...) where {N} = SparseCOOLevel{N}(similar_level(lvl.lvl, tail[1:end-N]...), (tail[end-N+1:end]...,))

pattern!(lvl::SparseCOOLevel{N, Ti, Tp}) where {N, Ti, Tp} = 
    SparseCOOLevel{N, Ti, Tp}(pattern!(lvl.lvl), lvl.shape, lvl.tbl, lvl.ptr)

function countstored_level(lvl::SparseCOOLevel, pos)
    countstored_level(lvl.lvl, lvl.ptr[pos + 1] - 1)
end

redefault!(lvl::SparseCOOLevel{N, Ti, Tp}, init) where {N, Ti, Tp} = 
    SparseCOOLevel{N, Ti, Tp}(redefault!(lvl.lvl, init), lvl.shape, lvl.tbl, lvl.ptr)

function Base.show(io::IO, lvl::SparseCOOLevel{N, Ti, Tp}) where {N, Ti, Tp}
    if get(io, :compact, false)
        print(io, "SparseCOO{$N}(")
    else
        print(io, "SparseCOO{$N, $Ti, $Tp}(")
    end
    show(io, lvl.lvl)
    print(io, ", ")
    show(IOContext(io, :typeinfo=>Ti), lvl.shape)
    print(io, ", ")
    if get(io, :compact, false)
        print(io, "…")
    else
        print(io, "(")
        for (n, ti) = enumerate(Ti.parameters)
            print(io, ti) #TODO we have to do something about this.
            show(IOContext(io, :typeinfo=>Vector{ti}), lvl.tbl[n])
            print(io, ", ")
        end
        print(io, "), ")
        show(IOContext(io, :typeinfo=>Vector{Tp}), lvl.ptr)
    end
    print(io, ")")
end

function display_fiber(io::IO, mime::MIME"text/plain", fbr::SubFiber{<:SparseCOOLevel{N}}, depth) where {N}
    p = fbr.pos
    crds = fbr.lvl.ptr[p]:fbr.lvl.ptr[p + 1] - 1

    print_coord(io, q) = join(io, map(n -> fbr.lvl.tbl[n][q], 1:N), ", ")
    get_fbr(q) = fbr(map(n -> fbr.lvl.tbl[n][q], 1:N)...)

    print(io, "SparseCOO (", default(fbr), ") [", ":,"^(ndims(fbr) - N), "1:")
    join(io, fbr.lvl.shape, ",1:") 
    print(io, "]")
    display_fiber_data(io, mime, fbr, depth, N, crds, print_coord, get_fbr)
end

@inline level_ndims(::Type{<:SparseCOOLevel{N, Ti, Tp, Tbl, Lvl}}) where {N, Ti, Tp, Tbl, Lvl} = N + level_ndims(Lvl)
@inline level_size(lvl::SparseCOOLevel) = (level_size(lvl.lvl)..., lvl.shape...)
@inline level_axes(lvl::SparseCOOLevel) = (level_axes(lvl.lvl)..., map(Base.OneTo, lvl.shape)...)
@inline level_eltype(::Type{<:SparseCOOLevel{N, Ti, Tp, Tbl, Lvl}}) where {N, Ti, Tp, Tbl, Lvl} = level_eltype(Lvl)
@inline level_default(::Type{<:SparseCOOLevel{N, Ti, Tp, Tbl, Lvl}}) where {N, Ti, Tp, Tbl, Lvl} = level_default(Lvl)
data_rep_level(::Type{<:SparseCOOLevel{N, Ti, Tp, Tbl, Lvl}}) where {N, Ti, Tp, Tbl, Lvl} = (SparseData^N)(data_rep_level(Lvl))

(fbr::AbstractFiber{<:SparseCOOLevel})() = fbr
(fbr::SubFiber{<:SparseCOOLevel})() = fbr
function (fbr::SubFiber{<:SparseCOOLevel{N, Ti}})(idxs...) where {N, Ti}
    isempty(idxs) && return fbr
    idx = idxs[end-N + 1:end]
    lvl = fbr.lvl
    target = lvl.ptr[fbr.pos]:lvl.ptr[fbr.pos + 1] - 1
    for n = N:-1:1
        target = searchsorted(view(lvl.tbl[n], target), idx[n]) .+ (first(target) - 1)
    end
    isempty(target) ? default(fbr) : SubFiber(lvl.lvl, first(target))(idxs[1:end-N]...)
end

mutable struct VirtualSparseCOOLevel <: AbstractVirtualLevel
    lvl
    ex
    N
    Ti
    Tp
    Tbl
    shape
    qos_fill
    qos_stop
    prev_pos
end
function virtualize(ex, ::Type{SparseCOOLevel{N, Ti, Tp, Tbl, Lvl}}, ctx, tag=:lvl) where {N, Ti, Tp, Tbl, Lvl}   
    sym = freshen(ctx, tag)
    shape = map(n->value(:($sym.shape[$n]), Int), 1:N)
    qos_fill = freshen(ctx, sym, :_qos_fill)
    qos_stop = freshen(ctx, sym, :_qos_stop)
    push!(ctx.preamble, quote
        $sym = $ex
    end)
    lvl_2 = virtualize(:($sym.lvl), Lvl, ctx, sym)
    prev_pos = freshen(ctx, sym, :_prev_pos)
    prev_coord = map(n->freshen(ctx, sym, :_prev_coord_, n), 1:N)
    VirtualSparseCOOLevel(lvl_2, sym, N, Ti, Tp, Tbl, shape, qos_fill, qos_stop, prev_pos)
end
function lower(lvl::VirtualSparseCOOLevel, ctx::AbstractCompiler, ::DefaultStyle)
    quote
        $SparseCOOLevel{$(lvl.N), $(lvl.Ti), $(lvl.Tp)}(
            $(ctx(lvl.lvl)),
            ($(map(ctx, lvl.shape)...),),
            $(lvl.ex).tbl,
            $(lvl.ex).ptr,
        )
    end
end

Base.summary(lvl::VirtualSparseCOOLevel) = "SparseCOO{$(lvl.N)}($(summary(lvl.lvl)))"

function virtual_level_size(lvl::VirtualSparseCOOLevel, ctx::AbstractCompiler)
    ext = map((ti, stop)->Extent(literal(ti(1)), stop), lvl.Ti.parameters, lvl.shape)
    (virtual_level_size(lvl.lvl, ctx)..., ext...)
end

function virtual_level_resize!(lvl::VirtualSparseCOOLevel, ctx::AbstractCompiler, dims...)
    lvl.shape = map(getstop, dims[end - lvl.N + 1:end])
    lvl.lvl = virtual_level_resize!(lvl.lvl, ctx, dims[1:end - lvl.N]...)
    lvl
end

virtual_level_eltype(lvl::VirtualSparseCOOLevel) = virtual_level_eltype(lvl.lvl)
virtual_level_default(lvl::VirtualSparseCOOLevel) = virtual_level_default(lvl.lvl)

function declare_level!(lvl::VirtualSparseCOOLevel, ctx::AbstractCompiler, pos, init)
    Ti = lvl.Ti
    Tp = lvl.Tp

    qos = call(-, call(getindex, :($(lvl.ex).ptr), call(+, pos, 1)), 1)
    push!(ctx.code.preamble, quote
        $(lvl.qos_fill) = $(Tp(0))
        $(lvl.qos_stop) = $(Tp(0))
    end)
    if issafe(ctx.mode)
        push!(ctx.code.preamble, quote
            $(lvl.prev_pos) = $(Tp(0))
        end)
    end
    lvl.lvl = declare_level!(lvl.lvl, ctx, qos, init)
    return lvl
end

function trim_level!(lvl::VirtualSparseCOOLevel, ctx::AbstractCompiler, pos)
    Tp = lvl.Tp
    qos = freshen(ctx.code, :qos)

    push!(ctx.code.preamble, quote
        resize!($(lvl.ex).ptr, $(ctx(pos)) + 1)
        $qos = $(lvl.ex).ptr[end] - $(Tp(1))
        $(Expr(:block, map(1:lvl.N) do n
            :(resize!($(lvl.ex).tbl[$n], $qos))
        end...))
    end)
    lvl.lvl = trim_level!(lvl.lvl, ctx, value(qos, Tp))
    return lvl
end

function assemble_level!(lvl::VirtualSparseCOOLevel, ctx, pos_start, pos_stop)
    pos_start = ctx(cache!(ctx, :p_start, pos_start))
    pos_stop = ctx(cache!(ctx, :p_start, pos_stop))
    return quote
        Finch.resize_if_smaller!($(lvl.ex).ptr, $pos_stop + 1)
        Finch.fill_range!($(lvl.ex).ptr, 0, $pos_start + 1, $pos_stop + 1)
    end
end

function freeze_level!(lvl::VirtualSparseCOOLevel, ctx::AbstractCompiler, pos_stop)
    p = freshen(ctx.code, :p)
    pos_stop = ctx(cache!(ctx, :pos_stop, simplify(pos_stop, ctx)))
    qos_stop = freshen(ctx.code, :qos_stop)
    push!(ctx.code.preamble, quote
        for $p = 2:($pos_stop + 1)
            $(lvl.ex).ptr[$p] += $(lvl.ex).ptr[$p - 1]
        end
        $qos_stop = $(lvl.ex).ptr[$pos_stop + 1] - 1
    end)
    lvl.lvl = freeze_level!(lvl.lvl, ctx, value(qos_stop))
    return lvl
end

struct SparseCOOWalkTraversal
    lvl
    R
    start
    stop
end

function instantiate_reader(fbr::VirtualSubFiber{VirtualSparseCOOLevel}, ctx, protos)
    (lvl, pos) = (fbr.lvl, fbr.pos)
    start = value(:($(lvl.ex).ptr[$(ctx(pos))]), lvl.Tp)
    stop = value(:($(lvl.ex).ptr[$(ctx(pos)) + 1]), lvl.Tp)

    instantiate_reader(SparseCOOWalkTraversal(lvl, lvl.N, start, stop), ctx, protos)
end

function instantiate_reader(trv::SparseCOOWalkTraversal, ctx, subprotos, ::Union{typeof(defaultread), typeof(walk)})
    (lvl, R, start, stop) = (trv.lvl, trv.R, trv.start, trv.stop)
    tag = lvl.ex
    Ti = lvl.Ti
    Tp = lvl.Tp
    my_i = freshen(ctx.code, tag, :_i)
    my_q = freshen(ctx.code, tag, :_q)
    my_q_step = freshen(ctx.code, tag, :_q_step)
    my_q_stop = freshen(ctx.code, tag, :_q_stop)
    my_i_stop = freshen(ctx.code, tag, :_i_stop)

    Furlable(
        body = (ctx, ext) -> Thunk(
            preamble = quote
                $my_q = $(ctx(start))
                $my_q_stop = $(ctx(stop))
                if $my_q < $my_q_stop
                    $my_i = $(lvl.ex).tbl[$R][$my_q]
                    $my_i_stop = $(lvl.ex).tbl[$R][$my_q_stop - 1]
                else
                    $my_i = $(Ti.parameters[R](1))
                    $my_i_stop = $(Ti.parameters[R](0))
                end
            end,
            body = (ctx) -> Sequence([
                Phase(
                    stop = (ctx, ext) -> value(my_i_stop),
                    body = (ctx, ext) -> Stepper(
                        seek = (ctx, ext) -> quote
                            if $(lvl.ex).tbl[$R][$my_q] < $(ctx(getstart(ext)))
                                $my_q = Finch.scansearch($(lvl.ex).tbl[$R], $(ctx(getstart(ext))), $my_q, $my_q_stop - 1)
                            end
                        end,
                        body = if R == 1
                            Thunk(
                                preamble = quote
                                    $my_i = $(lvl.ex).tbl[$R][$my_q]
                                end,
                                body = (ctx) -> Step(
                                    stop =  (ctx, ext) -> value(my_i),
                                    chunk = Spike(
                                        body = Fill(virtual_level_default(lvl)),
                                        tail = instantiate_reader(VirtualSubFiber(lvl.lvl, my_q), ctx, subprotos),
                                    ),
                                    next = (ctx, ext) -> quote
                                        $my_q += $(Tp(1))
                                    end
                                )
                            )
                        else
                            Thunk(
                                preamble = quote
                                    $my_i = $(lvl.ex).tbl[$R][$my_q]
                                    $my_q_step = $my_q
                                    if $(lvl.ex).tbl[$R][$my_q_step] == $my_i
                                        $my_q_step = Finch.scansearch($(lvl.ex).tbl[$R], $my_i + 1, $my_q_step, $my_q_stop - 1)
                                    end
                                end,
                                body = (ctx) -> Step(
                                    stop = (ctx, ext) -> value(my_i),
                                    chunk = Spike(
                                        body = Fill(virtual_level_default(lvl)),
                                        tail = instantiate_reader(SparseCOOWalkTraversal(lvl, R - 1, value(my_q, lvl.Ti), value(my_q_step, lvl.Ti)), ctx, subprotos),
                                    ),
                                    next = (ctx, ext) -> quote
                                        $my_q = $my_q_step
                                    end
                                )
                            )
                        end
                    )
                ),
                Phase(
                    body = (ctx, ext) -> Run(Fill(virtual_level_default(lvl)))
                )
            ])
        )
    )
end

<<<<<<< HEAD
is_laminable_updater(lvl::VirtualSparseCOOLevel, ctx, protos...) = false

is_injective(lvl::VirtualSparseCOOLevel, ctx, accs) = true

# is_concurrent(lvl::VirtualSparseCOOLevel, ctx, ::Union{::typeof(defaultread), ::typeof(walk), ::typeof(gallop), ::typeof(follow), typeof(defaultupdate)}) = true

=======
>>>>>>> 8cc8bcb9
struct SparseCOOExtrudeTraversal
    lvl
    qos
    fbr_dirty
    coords
    prev_coord
end

instantiate_updater(fbr::VirtualSubFiber{VirtualSparseCOOLevel}, ctx, protos) =
    instantiate_updater(VirtualTrackedSubFiber(fbr.lvl, fbr.pos, freshen(ctx.code, :null)), ctx, protos)
function instantiate_updater(fbr::VirtualTrackedSubFiber{VirtualSparseCOOLevel}, ctx, protos)
    (lvl, pos) = (fbr.lvl, fbr.pos)
    tag = lvl.ex
    Ti = lvl.Ti
    Tp = lvl.Tp
    qos_fill = lvl.qos_fill
    qos_stop = lvl.qos_stop

    qos = freshen(ctx.code, tag, :_q)
    prev_coord = freshen(ctx.code, tag, :_prev_coord)
    Thunk(
        preamble = quote
            $qos = $qos_fill + 1
            $(if issafe(ctx.mode)
                quote
                    $(lvl.prev_pos) < $(ctx(pos)) || throw(FinchProtocolError("SparseCOOLevels cannot be updated multiple times"))
                    $prev_coord = ()
                end
            end)
        end,
        body = (ctx) -> instantiate_updater(SparseCOOExtrudeTraversal(lvl, qos, fbr.dirty, [], prev_coord), ctx, protos),
        epilogue = quote
            $(lvl.ex).ptr[$(ctx(pos)) + 1] = $qos - $qos_fill - 1
            $(if issafe(ctx.mode)
                quote
                    if $qos - $qos_fill - 1 > 0
                        $(lvl.prev_pos) = $(ctx(pos))
                    end
                end
            end)
            $qos_fill = $qos - 1
        end
    )
end

function instantiate_updater(trv::SparseCOOExtrudeTraversal, ctx, subprotos, ::Union{typeof(defaultupdate), typeof(extrude)})
    (lvl, qos, fbr_dirty, coords) = (trv.lvl, trv.qos, trv.fbr_dirty, trv.coords)
    Ti = lvl.Ti
    Tp = lvl.Tp
    qos_fill = lvl.qos_fill
    qos_stop = lvl.qos_stop
    Furlable(
        body = (ctx, ext) -> 
            if length(coords) + 1 < lvl.N
                Lookup(
                    body = (ctx, i) -> instantiate_updater(SparseCOOExtrudeTraversal(lvl, qos, fbr_dirty, (i, coords...), trv.prev_coord), ctx, subprotos),
                )
            else
                dirty = freshen(ctx.code, :dirty)
                Lookup(
                    body = (ctx, idx) -> Thunk(
                        preamble = quote
                            if $qos > $qos_stop
                                $qos_stop = max($qos_stop << 1, 1)
                                $(Expr(:block, map(1:lvl.N) do n
                                    :(Finch.resize_if_smaller!($(lvl.ex).tbl[$n], $qos_stop))
                                end...))
                                $(contain(ctx_2->assemble_level!(lvl.lvl, ctx_2, value(qos, lvl.Tp), value(qos_stop, lvl.Tp)), ctx))
                            end
                            $dirty = false
                        end,
                        body = (ctx) -> instantiate_updater(VirtualTrackedSubFiber(lvl.lvl, value(qos, lvl.Tp), dirty), ctx, subprotos),
                        epilogue = begin
                            coords_2 = map(ctx, (idx, coords...))
                            quote
                                if $dirty
                                    $(if issafe(ctx.mode)
                                        quote
                                            $(trv.prev_coord) < ($(reverse(coords_2)...),) || begin
                                                throw(FinchProtocolError("SparseCOOLevels cannot be updated multiple times"))
                                            end
                                            $(trv.prev_coord) = ($(reverse(coords_2)...),)
                                        end
                                    end)
                                    $(fbr_dirty) = true
                                    $(Expr(:block, map(enumerate(coords_2)) do (n, i)
                                        :($(lvl.ex).tbl[$n][$qos] = $i)
                                    end...))
                                    $qos += $(Tp(1))
                                end
                            end
                        end
                    )
                )
            end
    )
end<|MERGE_RESOLUTION|>--- conflicted
+++ resolved
@@ -330,15 +330,10 @@
     )
 end
 
-<<<<<<< HEAD
-is_laminable_updater(lvl::VirtualSparseCOOLevel, ctx, protos...) = false
-
 is_injective(lvl::VirtualSparseCOOLevel, ctx, accs) = true
 
 # is_concurrent(lvl::VirtualSparseCOOLevel, ctx, ::Union{::typeof(defaultread), ::typeof(walk), ::typeof(gallop), ::typeof(follow), typeof(defaultupdate)}) = true
 
-=======
->>>>>>> 8cc8bcb9
 struct SparseCOOExtrudeTraversal
     lvl
     qos

"""
    RepeatRLELevel{[D], [Ti=Int], [Tp=Int], [Tv=typeof(D)]}([dim])

A subfiber of a repeat level is a vector that only stores contiguous repeated
values once. The RepeatRLELevel records locations of repeats using a sorted
list. Optionally, `dim` is the size of the vectors.

The fibers have type `Tv`, initialized to `D`. `D` may optionally be given as
the first argument.  `Ti` is the type of the last fiber index, and `Tp` is the
type used for positions in the level.

```jldoctest
julia> Fiber!(RepeatRLE(0.0), [11, 11, 22, 22, 00, 00, 00, 33, 33])
RepeatRLE (0.0) [1:9]
├─[1:2]: 11.0
├─[3:4]: 22.0
├─[5:7]: 0.0
├─[8:9]: 33.0
├─[10:9]: 0.0

```
"""
<<<<<<< HEAD
struct RepeatRLELevel{D, Ti, Tp, Tv, Vp<:AbstractVector, Vi<:AbstractVector, Vv<:AbstractVector} <: AbstractLevel
=======
struct RepeatRLELevel{D, Ti, Tp, Tv, Ptr, Idx, Val}
>>>>>>> cfe2b00a
    shape::Ti
    ptr::Ptr
    idx::Idx
    val::Val
end

const RepeatRLE = RepeatRLELevel
function RepeatRLELevel(d, args...)
    isbits(d) || throw(ArgumentError("Finch currently only supports isbits defaults"))
    RepeatRLELevel{d}(args...)
end
RepeatRLELevel{D}() where {D} = RepeatRLELevel{D, Int}()
RepeatRLELevel{D}(shape::Ti, args...) where {D, Ti} = RepeatRLELevel{D, Ti}(shape, args...)
RepeatRLELevel{D, Ti}(args...) where {D, Ti} = RepeatRLELevel{D, Ti, Int}(args...)
RepeatRLELevel{D, Ti, Tp}(args...) where {D, Ti, Tp} = RepeatRLELevel{D, Ti, Tp, typeof(D)}(args...)
RepeatRLELevel{D, Ti, Tp, Tv}() where {D, Ti, Tp, Tv} = RepeatRLELevel{D, Ti, Tp, Tv}(zero(Ti))

RepeatRLELevel{D, Ti, Tp, Tv}(shape) where {D, Ti, Tp, Tv} = RepeatRLELevel{D, Ti, Tp, Tv}(Ti(shape), Tp[1], Ti[], Tv[])
RepeatRLELevel{D, Ti, Tp, Tv}(shape, ptr::Ptr, idx::Idx, val::Val) where {D, Ti, Tp, Tv, Ptr, Idx, Val} =
    RepeatRLELevel{D, Ti, Tp, Tv, Ptr, Idx, Val}(shape, ptr, idx, val)

Base.summary(::RepeatRLE{D}) where {D} = "RepeatRLE($(D))"
similar_level(::RepeatRLELevel{D}) where {D} = RepeatRLE{D}()
similar_level(::RepeatRLELevel{D}, dim, tail...) where {D} = RepeatRLE{D}(dim)
data_rep_level(::Type{<:RepeatRLELevel{D, Ti, Tp, Tv, Ptr, Idx, Val}}) where {D, Ti, Tp, Tv, Ptr, Idx, Val} = RepeatData(D, Tv)

function postype(::Type{RepeatRLELevel{D, Ti, Tp, Tv, Ptr, Idx, Val}}) where {D, Ti, Tp, Tv, Ptr, Idx, Val}
    return Tp
end

function moveto(lvl::RepeatRLELevel{D, Ti, Tp, Tv, Ptr, Idx, Val}, device) where {D, Ti, Tp, Tv, Ptr, Idx, Val}
    ptr_2 = moveto(lvl.ptr, device)
    idx_2 = moveto(lvl.idx, device)
    val_2 = moveto(lvl.val, device)
    return RepeatRLELevel{D, Ti, Tp}(lvl.shape, ptr_2, idx_2, val_2)
end

countstored_level(lvl::RepeatRLELevel, pos) = lvl.ptr[pos + 1] - 1

pattern!(lvl::RepeatRLELevel{D, Ti}) where {D, Ti} = 
    DenseLevel{Ti}(Pattern(), lvl.shape)

redefault!(lvl::RepeatRLELevel{D, Ti, Tp, Tv, Ptr, Idx, Val}, init) where {D, Ti, Tp, Tv, Ptr, Idx, Val} = 
    RepeatRLELevel{D, Ti, Tp, Tv, Ptr, Idx, Val}(lvl.val)

function Base.show(io::IO, lvl::RepeatRLELevel{D, Ti, Tp, Tv, Ptr, Idx, Val}) where {D, Ti, Tp, Tv, Ptr, Idx, Val}
    print(io, "RepeatRLE{")
    print(io, D)
    if get(io, :compact, false)
        print(io, "}(")
    else
        print(io, ", $Ti, $Tp, $Tv}(")
    end

    show(io, lvl.shape)
    print(io, ", ")
    if get(io, :compact, false)
        print(io, "…")
    else
        show(io, lvl.ptr)
        print(io, ", ")
        show(io, lvl.idx)
        print(io, ", ")
        show(io, lvl.val)
    end
    print(io, ")")
end

function display_fiber(io::IO, mime::MIME"text/plain", fbr::SubFiber{<:RepeatRLELevel}, depth)
    p = fbr.pos
    crds = fbr.lvl.ptr[p]:fbr.lvl.ptr[p + 1] - 1

    print_coord(io, crd) = print(io, crd == fbr.lvl.ptr[p] ? 1 : fbr.lvl.idx[crd - 1] + 1, ":", fbr.lvl.idx[crd])
    get_fbr(crd) = fbr.lvl.val[crd]

    print(io, "RepeatRLE (", default(fbr), ") [", ":,"^(ndims(fbr) - 1), "1:", fbr.lvl.shape, "]")
    display_fiber_data(io, mime, fbr, depth, 1, crds, print_coord, get_fbr)
end

@inline level_ndims(::Type{<:RepeatRLELevel}) = 1
@inline level_size(lvl::RepeatRLELevel) = (lvl.shape,)
@inline level_axes(lvl::RepeatRLELevel) = (Base.OneTo(lvl.shape),)
@inline level_eltype(::Type{RepeatRLELevel{D, Ti, Tp, Tv, Ptr, Idx, Val}}) where {D, Ti, Tp, Tv, Ptr, Idx, Val} = Tv
@inline level_default(::Type{<:RepeatRLELevel{D}}) where {D} = D
(fbr::AbstractFiber{<:RepeatRLELevel})() = fbr
(fbr::Fiber{<:RepeatRLELevel})(idx...) = SubFiber(fbr.lvl, 1)(idx...)
function (fbr::SubFiber{<:RepeatRLELevel})(i, tail...)
    lvl = fbr.lvl
    p = fbr.pos
    r = searchsortedfirst(@view(lvl.idx[lvl.ptr[p]:lvl.ptr[p + 1] - 1]), i)
    q = lvl.ptr[p] + r - 1
    return lvl.val[q]
end

mutable struct VirtualRepeatRLELevel <: AbstractVirtualLevel
    ex
    D
    Ti
    Tp
    Tv
    ptr
    idx
    val
    shape
    ros_fill
    qos_stop
    dirty
    prev_pos
end
is_level_injective(::VirtualRepeatRLELevel, ctx) = [false]
is_level_atomic(lvl::VirtualRepeatRLELevel, ctx) = false

function virtualize(ex, ::Type{RepeatRLELevel{D, Ti, Tp, Tv, Ptr, Idx, Val}}, ctx, tag=:lvl) where {D, Ti, Tp, Tv, Ptr, Idx, Val}
    sym = freshen(ctx, tag)
    shape = value(:($sym.shape), Int)
    ros_fill = freshen(ctx, sym, :_ros_fill)
    qos_stop = freshen(ctx, sym, :_qos_stop)
    ptr = freshen(ctx, tag, :_ptr)
    idx = freshen(ctx, tag, :_idx)
    val = freshen(ctx, tag, :_val)
    push!(ctx.preamble, quote
        $sym = $ex
        $ptr = $ex.ptr
        $idx = $ex.idx
        $val = $ex.val
    end)
    dirty = freshen(ctx, sym, :_dirty)
    prev_pos = freshen(ctx, sym, :_prev_pos)
    VirtualRepeatRLELevel(sym, D, Ti, Tp, Tv, ptr, idx, val, shape, ros_fill, qos_stop, dirty, prev_pos)
end
function lower(lvl::VirtualRepeatRLELevel, ctx::AbstractCompiler, ::DefaultStyle)
    quote
        $RepeatRLELevel{$(lvl.D), $(lvl.Ti), $(lvl.Tp), $(lvl.Tv)}(
            $(ctx(lvl.shape)),
            $(lvl.ptr),
            $(lvl.idx),
            $(lvl.val)
        )
    end
end

Base.summary(lvl::VirtualRepeatRLELevel) = "RepeatRLE($(lvl.D))"

function virtual_level_size(lvl::VirtualRepeatRLELevel, ctx)
    ext = Extent(literal(lvl.Ti(1)), lvl.shape)
    (ext,)
end

function virtual_level_resize!(lvl::VirtualRepeatRLELevel, ctx, dim)
    lvl.shape = getstop(dim)
    lvl
end

virtual_level_default(lvl::VirtualRepeatRLELevel) = lvl.D
virtual_level_eltype(lvl::VirtualRepeatRLELevel) = lvl.Tv
postype(lvl::VirtualRepeatRLELevel) = lvl.Tp

function virtual_moveto_level(lvl::VirtualRepeatRLELevel, ctx::AbstractCompiler, arch)
    ptr_2 = freshen(ctx.code, lvl.ptr)
    idx_2 = freshen(ctx.code, lvl.idx)
    val_2 = freshen(ctx.code, lvl.val)
    push!(ctx.code.preamble, quote
        $ptr_2 = $(lvl.ptr)
        $idx_2 = $(lvl.idx)
        $val_2 = $(lvl.val)
        $(lvl.ptr) = $moveto($(lvl.ptr), $(ctx(arch)))
        $(lvl.idx) = $moveto($(lvl.idx), $(ctx(arch)))
        $(lvl.val) = $moveto($(lvl.val), $(ctx(arch)))
    end)
    push!(ctx.code.epilogue, quote
        $(lvl.ptr) = $ptr_2
        $(lvl.idx) = $idx_2
        $(lvl.val) = $val_2
    end)
    virtual_moveto_level(lvl.lvl, ctx, arch)
end

function declare_level!(lvl::VirtualRepeatRLELevel, ctx::AbstractCompiler, mode, init)
    init == literal(lvl.D) || throw(FinchProtocolError("Cannot initialize RepeatRLE Levels to non-default values"))
    Tp = lvl.Tp
    Ti = lvl.Ti
    push!(ctx.code.preamble, quote
        $(lvl.ptr)[1] = $(Tp(1))
        $(lvl.ros_fill) = $(Tp(0))
        $(lvl.qos_stop) = $(Tp(0))
    end)
    if issafe(ctx.mode)
        push!(ctx.code.preamble, quote
            $(lvl.prev_pos) = $(Tp(0))
        end)
    end
    return lvl
end

function trim_level!(lvl::VirtualRepeatRLELevel, ctx::AbstractCompiler, pos)
    qos = freshen(ctx.code, :qos)
    push!(ctx.code.preamble, quote
        resize!($(lvl.ptr), $(ctx(pos)) + 1)
        $qos = $(lvl.ptr)[end] - $(lvl.Tp(1))
        resize!($(lvl.idx), $qos)
        resize!($(lvl.val), $qos)
    end)
    return lvl
end

function assemble_level!(lvl::VirtualRepeatRLELevel, ctx, pos_start, pos_stop)
    pos_start = ctx(cache!(ctx, :p_start, pos_start))
    pos_stop = ctx(cache!(ctx, :p_stop, pos_stop))
    quote
        Finch.resize_if_smaller!($(lvl.ptr), $pos_stop + 1)
        Finch.fill_range!($(lvl.ptr), 1, $pos_start + 1, $pos_stop + 1)
    end
end

function freeze_level!(lvl::VirtualRepeatRLELevel, ctx::AbstractCompiler, pos_stop)
    Tp = lvl.Tp
    Ti = lvl.Ti
    p = freshen(ctx.code, :p)
    pos_stop = ctx(cache!(ctx, :p_stop, pos_stop))
    qos_stop = lvl.qos_stop
    ros_fill = lvl.ros_fill
    qos_fill = freshen(ctx.code, :qos_stop)
    push!(ctx.code.preamble, quote
        for $p = 2:($pos_stop + 1)
            $(lvl.ptr)[$p] += $(lvl.ptr)[$p - 1]
        end
        $qos_fill = $(lvl.ptr)[$pos_stop + 1] - 1
        Finch.resize_if_smaller!($(lvl.idx), $qos_fill)
        Finch.fill_range!($(lvl.idx), $(ctx(lvl.shape)), $qos_stop + 1, $qos_fill)
        Finch.resize_if_smaller!($(lvl.val), $qos_fill)
        Finch.fill_range!($(lvl.val), $(lvl.D), $qos_stop + 1, $qos_fill)
    end)
    return lvl
end

function instantiate(fbr::VirtualSubFiber{VirtualRepeatRLELevel}, ctx, mode::Reader, subprotos, ::Union{typeof(defaultread), typeof(walk)})
    (lvl, pos) = (fbr.lvl, fbr.pos)
    tag = lvl.ex
    Tp = lvl.Tp
    Ti = lvl.Ti
    my_i = freshen(ctx.code, tag, :_i)
    my_q = freshen(ctx.code, tag, :_q)
    my_q_stop = freshen(ctx.code, tag, :_q_stop)
    my_i1 = freshen(ctx.code, tag, :_i1)

    Furlable(
        body = (ctx, ext) -> Thunk(
            preamble = (quote
                $my_q = $(lvl.ptr)[$(ctx(pos))]
                $my_q_stop = $(lvl.ptr)[$(ctx(pos)) + $(Tp(1))]
                #TODO I think this if is only ever true
                if $my_q < $my_q_stop
                    $my_i = $(lvl.idx)[$my_q]
                    $my_i1 = $(lvl.idx)[$my_q_stop - $(Tp(1))]
                else
                    $my_i = $(Ti(1))
                    $my_i1 = $(Ti(0))
                end
            end),
            body = (ctx) -> Stepper(
                seek = (ctx, ext) -> quote
                    if $(lvl.idx)[$my_q] < $(ctx(getstart(ext)))
                        $my_q = Finch.scansearch($(lvl.idx), $(ctx(getstart(ext))), $my_q, $my_q_stop - 1)
                    end
                end,
                preamble = :($my_i = $(lvl.idx)[$my_q]),
                stop = (ctx, ext) -> value(my_i),
                chunk = Run(Fill(value(:($(lvl.val)[$my_q]), lvl.Tv))), #TODO Flesh out fill to assert ndims and handle writes
                next = (ctx, ext) -> :($my_q += $(Tp(1)))
            )
        )
    )
end

instantiate(fbr::VirtualSubFiber{VirtualRepeatRLELevel}, ctx, mode::Updater, protos) = 
    instantiate(VirtualHollowSubFiber(fbr.lvl, fbr.pos, freshen(ctx.code, :null)), ctx, mode, protos)
function instantiate(fbr::VirtualHollowSubFiber{VirtualRepeatRLELevel}, ctx, mode::Updater, subprotos, ::Union{typeof(defaultupdate), typeof(extrude)})
    (lvl, pos) = (fbr.lvl, fbr.pos)
    tag = lvl.ex
    Tp = lvl.Tp
    Ti = lvl.Ti
    my_q = freshen(ctx.code, tag, :_q)
    my_p = freshen(ctx.code, tag, :_p)
    my_v = freshen(ctx.code, tag, :_v)
    D = lvl.D

    my_i_prev = freshen(ctx.code, tag, :_i_prev)
    my_v_prev = freshen(ctx.code, tag, :_v_prev)

    qos_stop = lvl.qos_stop
    ros_fill = lvl.ros_fill
    qos_fill = freshen(ctx.code, tag, :qos_fill)

    function record_run(ctx, stop, v)
        quote
            if $my_q > $qos_stop
                $qos_fill = $qos_stop
                $qos_stop = max($qos_stop << 1, $my_q)
                Finch.resize_if_smaller!($(lvl.idx), $qos_stop)
                Finch.fill_range!($(lvl.idx), $(ctx(lvl.shape)), $qos_fill + 1, $qos_stop)
                Finch.resize_if_smaller!($(lvl.val), $qos_stop)
                Finch.fill_range!($(lvl.val), $(lvl.D), $qos_fill + 1, $qos_stop)
            end
            $(fbr.dirty) = true
            $(lvl.idx)[$my_q] = $(ctx(stop))
            $(lvl.val)[$my_q] = $v
            $my_q += $(Tp(1))
            $(if issafe(ctx.mode)
                quote
                    $(lvl.prev_pos) = $(ctx(pos))
                end
            end)
        end
    end
    
    Furlable(
        body = (ctx, ext) -> Thunk(
            preamble = quote
                $my_q = $(lvl.ros_fill) + $(ctx(pos))
                $my_i_prev = $(Ti(0))
                $my_v_prev = $D
                $(if issafe(ctx.mode)
                    quote
                        $(lvl.prev_pos) < $(ctx(pos)) || throw(FinchProtocolError("RepeatRLELevels cannot be updated multiple times"))
                    end
                end)
            end,
            body = (ctx) -> AcceptRun(
                body = (ctx, ext) -> Thunk(
                    preamble = quote
                        if $my_v_prev != $D && ($my_i_prev + 1) < $(ctx(getstart(ext)))
                            $(lvl.dirty) = true
                            $(record_run(ctx, my_i_prev, my_v_prev))
                            $my_v_prev = $D
                        end
                        $my_i_prev = $(ctx(getstart(ext))) - $(Ti(1))
                        $my_v = $D
                    end,
                    body = (ctx) -> Fill(value(my_v, lvl.Tv)),
                    epilogue = quote
                        if $my_v_prev != $my_v && $my_i_prev > 0
                            $(record_run(ctx, my_i_prev, my_v_prev))
                        end
                        $my_v_prev = $my_v
                        $my_i_prev = $(ctx(getstop(ext)))
                    end
                )
            ),
            epilogue = quote
                if $my_v_prev != $D
                    if $my_i_prev < $(ctx(lvl.shape))
                        $(record_run(ctx, my_i_prev, my_v_prev))
                    else
                        $(record_run(ctx, lvl.shape, my_v_prev))
                    end
                end
                $(lvl.ptr)[$(ctx(pos)) + $(Tp(1))] += ($my_q - ($(lvl.ros_fill) + $(ctx(pos))))
                $(lvl.ros_fill) += $my_q - ($(lvl.ros_fill) + $(ctx(pos)))
            end
        )
    )
end<|MERGE_RESOLUTION|>--- conflicted
+++ resolved
@@ -20,11 +20,7 @@
 
 ```
 """
-<<<<<<< HEAD
-struct RepeatRLELevel{D, Ti, Tp, Tv, Vp<:AbstractVector, Vi<:AbstractVector, Vv<:AbstractVector} <: AbstractLevel
-=======
 struct RepeatRLELevel{D, Ti, Tp, Tv, Ptr, Idx, Val}
->>>>>>> cfe2b00a
     shape::Ti
     ptr::Ptr
     idx::Idx

"""
    RepeatRLELevel{[D], [Ti=Int], [Tp=Int], [Tv=typeof(D)]}([dim])

A subfiber of a repeat level is a vector that only stores contiguous repeated
values once. The RepeatRLELevel records locations of repeats using a sorted
list. Optionally, `dim` is the size of the vectors.

The fibers have type `Tv`, initialized to `D`. `D` may optionally be given as
the first argument.  `Ti` is the type of the last tensor index, and `Tp` is the
type used for positions in the level.

```jldoctest
julia> Tensor(RepeatRLE(0.0), [11, 11, 22, 22, 00, 00, 00, 33, 33])
RepeatRLE [1:9]
├─ [1:2]: 11.0
├─ [3:4]: 22.0
├─ [5:7]: 0.0
├─ [8:9]: 33.0
└─ [10:9]: 0.0

```
"""
struct RepeatRLELevel{D, Ti, Tp, Tv, Ptr, Idx, Val} <: AbstractLevel
    shape::Ti
    ptr::Ptr
    idx::Idx
    val::Val
end

const RepeatRLE = RepeatRLELevel
function RepeatRLELevel(d, args...)
    isbits(d) || throw(ArgumentError("Finch currently only supports isbits defaults"))
    RepeatRLELevel{d}(args...)
end
RepeatRLELevel{D}() where {D} = RepeatRLELevel{D, Int}()
RepeatRLELevel{D}(shape::Ti, args...) where {D, Ti} = RepeatRLELevel{D, Ti}(shape, args...)
RepeatRLELevel{D, Ti}(args...) where {D, Ti} = RepeatRLELevel{D, Ti, Int}(args...)
RepeatRLELevel{D, Ti, Tp}(args...) where {D, Ti, Tp} = RepeatRLELevel{D, Ti, Tp, typeof(D)}(args...)
RepeatRLELevel{D, Ti, Tp, Tv}() where {D, Ti, Tp, Tv} = RepeatRLELevel{D, Ti, Tp, Tv}(zero(Ti))

RepeatRLELevel{D, Ti, Tp, Tv}(shape) where {D, Ti, Tp, Tv} = RepeatRLELevel{D, Ti, Tp, Tv}(Ti(shape), Tp[1], Ti[], Tv[])
RepeatRLELevel{D, Ti, Tp, Tv}(shape, ptr::Ptr, idx::Idx, val::Val) where {D, Ti, Tp, Tv, Ptr, Idx, Val} =
    RepeatRLELevel{D, Ti, Tp, Tv, Ptr, Idx, Val}(shape, ptr, idx, val)

Base.summary(::RepeatRLE{D}) where {D} = "RepeatRLE($(D))"
similar_level(::RepeatRLELevel{D}, ::Any, ::Type, dim, tail...) where {D} = RepeatRLE{D}(dim)
data_rep_level(::Type{<:RepeatRLELevel{D, Ti, Tp, Tv, Ptr, Idx, Val}}) where {D, Ti, Tp, Tv, Ptr, Idx, Val} = RepeatData(D, Tv)

function postype(::Type{RepeatRLELevel{D, Ti, Tp, Tv, Ptr, Idx, Val}}) where {D, Ti, Tp, Tv, Ptr, Idx, Val}
    return Tp
end

function moveto(lvl::RepeatRLELevel{D, Ti, Tp, Tv, Ptr, Idx, Val}, device) where {D, Ti, Tp, Tv, Ptr, Idx, Val}
    ptr_2 = moveto(lvl.ptr, device)
    idx_2 = moveto(lvl.idx, device)
    val_2 = moveto(lvl.val, device)
    return RepeatRLELevel{D, Ti, Tp}(lvl.shape, ptr_2, idx_2, val_2)
end

countstored_level(lvl::RepeatRLELevel, pos) = lvl.ptr[pos + 1] - 1

pattern!(lvl::RepeatRLELevel{D, Ti}) where {D, Ti} = 
    DenseLevel{Ti}(Pattern(), lvl.shape)

redefault!(lvl::RepeatRLELevel{D, Ti, Tp, Tv, Ptr, Idx, Val}, init) where {D, Ti, Tp, Tv, Ptr, Idx, Val} = 
    RepeatRLELevel{init, Ti, Tp, Tv, Ptr, Idx, Val}(lvl.shape, lvl.ptr, lvl.idx, lvl.val)

Base.resize!(lvl::RepeatRLELevel{D, Ti, Tp, Tv, Ptr, Idx, Val}, dim) where {D, Ti, Tp, Tv, Ptr, Idx, Val} = 
    RepeatRLELevel{D, Ti, Tp, Tv, Ptr, Idx, Val}(dim, lvl.ptr, lvl.idx, lvl.val)

function Base.show(io::IO, lvl::RepeatRLELevel{D, Ti, Tp, Tv, Ptr, Idx, Val}) where {D, Ti, Tp, Tv, Ptr, Idx, Val}
    print(io, "RepeatRLE{")
    print(io, D)
    if get(io, :compact, false)
        print(io, "}(")
    else
        print(io, ", $Ti, $Tp, $Tv}(")
    end

    show(io, lvl.shape)
    print(io, ", ")
    if get(io, :compact, false)
        print(io, "…")
    else
        show(io, lvl.ptr)
        print(io, ", ")
        show(io, lvl.idx)
        print(io, ", ")
        show(io, lvl.val)
    end
    print(io, ")")
end

labelled_show(io::IO, fbr::SubFiber{<:RepeatRLELevel}) =
    print(io, "RepeatRLE [", ":,"^(ndims(fbr) - 1), "1:", size(fbr)[end], "]")

function labelled_children(fbr::SubFiber{<:RepeatRLELevel})
    lvl = fbr.lvl
    pos = fbr.pos
    pos + 1 > length(lvl.ptr) && return []
    map(lvl.ptr[pos]:lvl.ptr[pos + 1] - 1) do qos
        LabelledTree(cartesian_label(range_label(qos == lvl.ptr[pos] ? 1 : lvl.idx[qos - 1] + 1, lvl.idx[qos])), lvl.val[qos])
    end
end

@inline level_ndims(::Type{<:RepeatRLELevel}) = 1
@inline level_size(lvl::RepeatRLELevel) = (lvl.shape,)
@inline level_axes(lvl::RepeatRLELevel) = (Base.OneTo(lvl.shape),)
@inline level_eltype(::Type{RepeatRLELevel{D, Ti, Tp, Tv, Ptr, Idx, Val}}) where {D, Ti, Tp, Tv, Ptr, Idx, Val} = Tv
@inline level_default(::Type{<:RepeatRLELevel{D}}) where {D} = D
(fbr::AbstractFiber{<:RepeatRLELevel})() = fbr
(fbr::Tensor{<:RepeatRLELevel})(idx...) = SubFiber(fbr.lvl, 1)(idx...)
function (fbr::SubFiber{<:RepeatRLELevel})(i, tail...)
    lvl = fbr.lvl
    p = fbr.pos
    r = searchsortedfirst(@view(lvl.idx[lvl.ptr[p]:lvl.ptr[p + 1] - 1]), i)
    q = lvl.ptr[p] + r - 1
    return lvl.val[q]
end

mutable struct VirtualRepeatRLELevel <: AbstractVirtualLevel
    ex
    D
    Ti
    Tp
    Tv
    ptr
    idx
    val
    shape
    ros_fill
    qos_stop
    dirty
    prev_pos
end
is_level_injective(ctx, ::VirtualRepeatRLELevel) = [false]
<<<<<<< HEAD
is_level_atomic(ctx, lvl::VirtualRepeatRLELevel) = ([false], false)
function is_level_concurrent(ctx, lvl::VirtualRepeatRLELevel)
    return ([false for _ in 1:num_indexable(lvl)], false)
end
num_indexable(lvl::VirtualRepeatRLELevel, ctx) = length(lvl.shape)
=======
is_level_atomic(ctx, lvl::VirtualRepeatRLELevel) = false
>>>>>>> 765dc63c

function virtualize(ctx, ex, ::Type{RepeatRLELevel{D, Ti, Tp, Tv, Ptr, Idx, Val}}, tag=:lvl) where {D, Ti, Tp, Tv, Ptr, Idx, Val}
    sym = freshen(ctx, tag)
    shape = value(:($sym.shape), Int)
    ros_fill = freshen(ctx, sym, :_ros_fill)
    qos_stop = freshen(ctx, sym, :_qos_stop)
    ptr = freshen(ctx, tag, :_ptr)
    idx = freshen(ctx, tag, :_idx)
    val = freshen(ctx, tag, :_val)
    push!(ctx.preamble, quote
        $sym = $ex
        $ptr = $ex.ptr
        $idx = $ex.idx
        $val = $ex.val
    end)
    dirty = freshen(ctx, sym, :_dirty)
    prev_pos = freshen(ctx, sym, :_prev_pos)
    VirtualRepeatRLELevel(sym, D, Ti, Tp, Tv, ptr, idx, val, shape, ros_fill, qos_stop, dirty, prev_pos)
end
function lower(ctx::AbstractCompiler, lvl::VirtualRepeatRLELevel, ::DefaultStyle)
    quote
        $RepeatRLELevel{$(lvl.D), $(lvl.Ti), $(lvl.Tp), $(lvl.Tv)}(
            $(ctx(lvl.shape)),
            $(lvl.ptr),
            $(lvl.idx),
            $(lvl.val)
        )
    end
end

Base.summary(lvl::VirtualRepeatRLELevel) = "RepeatRLE($(lvl.D))"

function virtual_level_size(ctx, lvl::VirtualRepeatRLELevel)
    ext = Extent(literal(lvl.Ti(1)), lvl.shape)
    (ext,)
end

function virtual_level_resize!(ctx, lvl::VirtualRepeatRLELevel, dim)
    lvl.shape = getstop(dim)
    lvl
end

virtual_level_default(lvl::VirtualRepeatRLELevel) = lvl.D
virtual_level_eltype(lvl::VirtualRepeatRLELevel) = lvl.Tv
postype(lvl::VirtualRepeatRLELevel) = lvl.Tp

function virtual_moveto_level(ctx::AbstractCompiler, lvl::VirtualRepeatRLELevel, arch)
    ptr_2 = freshen(ctx.code, lvl.ptr)
    idx_2 = freshen(ctx.code, lvl.idx)
    val_2 = freshen(ctx.code, lvl.val)
    push!(ctx.code.preamble, quote
        $ptr_2 = $(lvl.ptr)
        $idx_2 = $(lvl.idx)
        $val_2 = $(lvl.val)
        $(lvl.ptr) = $moveto($(lvl.ptr), $(ctx(arch)))
        $(lvl.idx) = $moveto($(lvl.idx), $(ctx(arch)))
        $(lvl.val) = $moveto($(lvl.val), $(ctx(arch)))
    end)
    push!(ctx.code.epilogue, quote
        $(lvl.ptr) = $ptr_2
        $(lvl.idx) = $idx_2
        $(lvl.val) = $val_2
    end)
    virtual_moveto_level(ctx, lvl.lvl, arch)
end

function declare_level!(ctx::AbstractCompiler, lvl::VirtualRepeatRLELevel, mode, init)
    init == literal(lvl.D) || throw(FinchProtocolError("Cannot initialize RepeatRLE Levels to non-default values"))
    Tp = lvl.Tp
    Ti = lvl.Ti
    push!(ctx.code.preamble, quote
        $(lvl.ptr)[1] = $(Tp(1))
        $(lvl.ros_fill) = $(Tp(0))
        $(lvl.qos_stop) = $(Tp(0))
    end)
    if issafe(ctx.mode)
        push!(ctx.code.preamble, quote
            $(lvl.prev_pos) = $(Tp(0))
        end)
    end
    return lvl
end

function assemble_level!(ctx, lvl::VirtualRepeatRLELevel, pos_start, pos_stop)
    pos_start = ctx(cache!(ctx, :p_start, pos_start))
    pos_stop = ctx(cache!(ctx, :p_stop, pos_stop))
    quote
        Finch.resize_if_smaller!($(lvl.ptr), $pos_stop + 1)
        Finch.fill_range!($(lvl.ptr), 1, $pos_start + 1, $pos_stop + 1)
    end
end

function freeze_level!(ctx::AbstractCompiler, lvl::VirtualRepeatRLELevel, pos_stop)
    Tp = lvl.Tp
    Ti = lvl.Ti
    p = freshen(ctx.code, :p)
    pos_stop = ctx(cache!(ctx, :p_stop, pos_stop))
    qos_stop = lvl.qos_stop
    qos_fill = freshen(ctx.code, :qos_stop)
    push!(ctx.code.preamble, quote
        resize!($(lvl.ptr), $pos_stop + 1)
        for $p = 2:($pos_stop + 1)
            $(lvl.ptr)[$p] += $(lvl.ptr)[$p - 1]
        end
        $qos_fill = $(lvl.ptr)[$pos_stop + 1] - 1
        resize!($(lvl.idx), $qos_fill)
        Finch.fill_range!($(lvl.idx), $(ctx(lvl.shape)), $qos_stop + 1, $qos_fill)
        resize!($(lvl.val), $qos_fill)
        Finch.fill_range!($(lvl.val), $(lvl.D), $qos_stop + 1, $qos_fill)
        $qos_stop = $qos_fill
    end)
    return lvl
end

function instantiate(ctx, fbr::VirtualSubFiber{VirtualRepeatRLELevel}, mode::Reader, subprotos, ::Union{typeof(defaultread), typeof(walk)})
    (lvl, pos) = (fbr.lvl, fbr.pos)
    tag = lvl.ex
    Tp = lvl.Tp
    Ti = lvl.Ti
    my_i = freshen(ctx.code, tag, :_i)
    my_q = freshen(ctx.code, tag, :_q)
    my_q_stop = freshen(ctx.code, tag, :_q_stop)
    my_i1 = freshen(ctx.code, tag, :_i1)

    Furlable(
        body = (ctx, ext) -> Thunk(
            preamble = (quote
                $my_q = $(lvl.ptr)[$(ctx(pos))]
                $my_q_stop = $(lvl.ptr)[$(ctx(pos)) + $(Tp(1))]
                #TODO I think this if is only ever true
                if $my_q < $my_q_stop
                    $my_i = $(lvl.idx)[$my_q]
                    $my_i1 = $(lvl.idx)[$my_q_stop - $(Tp(1))]
                else
                    $my_i = $(Ti(1))
                    $my_i1 = $(Ti(0))
                end
            end),
            body = (ctx) -> Stepper(
                seek = (ctx, ext) -> quote
                    if $(lvl.idx)[$my_q] < $(ctx(getstart(ext)))
                        $my_q = Finch.scansearch($(lvl.idx), $(ctx(getstart(ext))), $my_q, $my_q_stop - 1)
                    end
                end,
                preamble = :($my_i = $(lvl.idx)[$my_q]),
                stop = (ctx, ext) -> value(my_i),
                chunk = Run(Fill(value(:($(lvl.val)[$my_q]), lvl.Tv))), #TODO Flesh out fill to assert ndims and handle writes
                next = (ctx, ext) -> :($my_q += $(Tp(1)))
            )
        )
    )
end

instantiate(ctx, fbr::VirtualSubFiber{VirtualRepeatRLELevel}, mode::Updater, protos) = 
    instantiate(ctx, VirtualHollowSubFiber(fbr.lvl, fbr.pos, freshen(ctx.code, :null)), mode, protos)
function instantiate(ctx, fbr::VirtualHollowSubFiber{VirtualRepeatRLELevel}, mode::Updater, subprotos, ::Union{typeof(defaultupdate), typeof(extrude)})
    (lvl, pos) = (fbr.lvl, fbr.pos)
    tag = lvl.ex
    Tp = lvl.Tp
    Ti = lvl.Ti
    my_q = freshen(ctx.code, tag, :_q)
    my_p = freshen(ctx.code, tag, :_p)
    my_v = freshen(ctx.code, tag, :_v)
    D = lvl.D

    my_i_prev = freshen(ctx.code, tag, :_i_prev)
    my_v_prev = freshen(ctx.code, tag, :_v_prev)

    qos_stop = lvl.qos_stop
    ros_fill = lvl.ros_fill
    qos_fill = freshen(ctx.code, tag, :qos_fill)

    function record_run(ctx, stop, v)
        quote
            if $my_q > $qos_stop
                $qos_fill = $qos_stop
                $qos_stop = max($qos_stop << 1, $my_q)
                Finch.resize_if_smaller!($(lvl.idx), $qos_stop)
                Finch.fill_range!($(lvl.idx), $(ctx(lvl.shape)), $qos_fill + 1, $qos_stop)
                Finch.resize_if_smaller!($(lvl.val), $qos_stop)
                Finch.fill_range!($(lvl.val), $(lvl.D), $qos_fill + 1, $qos_stop)
            end
            $(fbr.dirty) = true
            $(lvl.idx)[$my_q] = $(ctx(stop))
            $(lvl.val)[$my_q] = $v
            $my_q += $(Tp(1))
            $(if issafe(ctx.mode)
                quote
                    $(lvl.prev_pos) = $(ctx(pos))
                end
            end)
        end
    end
    
    Furlable(
        body = (ctx, ext) -> Thunk(
            preamble = quote
                $my_q = $(lvl.ros_fill) + $(ctx(pos))
                $my_i_prev = $(Ti(0))
                $my_v_prev = $D
                $(if issafe(ctx.mode)
                    quote
                        $(lvl.prev_pos) < $(ctx(pos)) || throw(FinchProtocolError("RepeatRLELevels cannot be updated multiple times"))
                    end
                end)
            end,
            body = (ctx) -> AcceptRun(
                body = (ctx, ext) -> Thunk(
                    preamble = quote
                        if $my_v_prev != $D && ($my_i_prev + 1) < $(ctx(getstart(ext)))
                            $(lvl.dirty) = true
                            $(record_run(ctx, my_i_prev, my_v_prev))
                            $my_v_prev = $D
                        end
                        $my_i_prev = $(ctx(getstart(ext))) - $(Ti(1))
                        $my_v = $D
                    end,
                    body = (ctx) -> Fill(value(my_v, lvl.Tv)),
                    epilogue = quote
                        if $my_v_prev != $my_v && $my_i_prev > 0
                            $(record_run(ctx, my_i_prev, my_v_prev))
                        end
                        $my_v_prev = $my_v
                        $my_i_prev = $(ctx(getstop(ext)))
                    end
                )
            ),
            epilogue = quote
                if $my_v_prev != $D
                    if $my_i_prev < $(ctx(lvl.shape))
                        $(record_run(ctx, my_i_prev, my_v_prev))
                    else
                        $(record_run(ctx, lvl.shape, my_v_prev))
                    end
                end
                $(lvl.ptr)[$(ctx(pos)) + $(Tp(1))] += ($my_q - ($(lvl.ros_fill) + $(ctx(pos))))
                $(lvl.ros_fill) += $my_q - ($(lvl.ros_fill) + $(ctx(pos)))
            end
        )
    )
end<|MERGE_RESOLUTION|>--- conflicted
+++ resolved
@@ -134,15 +134,11 @@
     prev_pos
 end
 is_level_injective(ctx, ::VirtualRepeatRLELevel) = [false]
-<<<<<<< HEAD
 is_level_atomic(ctx, lvl::VirtualRepeatRLELevel) = ([false], false)
 function is_level_concurrent(ctx, lvl::VirtualRepeatRLELevel)
-    return ([false for _ in 1:num_indexable(lvl)], false)
-end
-num_indexable(lvl::VirtualRepeatRLELevel, ctx) = length(lvl.shape)
-=======
-is_level_atomic(ctx, lvl::VirtualRepeatRLELevel) = false
->>>>>>> 765dc63c
+    return ([false for _ in 1:num_indexable(ctx, lvl)], false)
+end
+num_indexable(ctx, lvl::VirtualRepeatRLELevel) = length(lvl.shape)
 
 function virtualize(ctx, ex, ::Type{RepeatRLELevel{D, Ti, Tp, Tv, Ptr, Idx, Val}}, tag=:lvl) where {D, Ti, Tp, Tv, Ptr, Idx, Val}
     sym = freshen(ctx, tag)

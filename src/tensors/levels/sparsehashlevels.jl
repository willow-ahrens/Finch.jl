--- conflicted
+++ resolved
@@ -170,18 +170,14 @@
     qos_stop
     Lvl
 end
-<<<<<<< HEAD
+  
+  is_level_injective(lvl::VirtualSparseHashLevel, ctx) = [is_level_injective(lvl.lvl, ctx)..., (true for _ in 1:lvl.N)...]
+is_level_concurrent(lvl::VirtualSparseHashLevel, ctx) = [is_level_concurrent(lvl.lvl, ctx)..., (true for _ in 1:lvl.N)...]
+is_level_atomic(lvl::VirtualSparseHashLevel, ctx) = false
+
 function virtualize(ex, ::Type{SparseHashLevel{N, Ti, Tp, Tbl, VTp, VTpip, Lvl}}, ctx, tag=:lvl) where {N, Ti, Tp, Tbl, VTp, VTpip, Lvl}  
     sym = ctx.freshen(tag)
-=======
-
-is_level_injective(lvl::VirtualSparseHashLevel, ctx) = [is_level_injective(lvl.lvl, ctx)..., (true for _ in 1:lvl.N)...]
-is_level_concurrent(lvl::VirtualSparseHashLevel, ctx) = [is_level_concurrent(lvl.lvl, ctx)..., (true for _ in 1:lvl.N)...]
-is_level_atomic(lvl::VirtualSparseHashLevel, ctx) = false
-
-function virtualize(ex, ::Type{SparseHashLevel{N, Ti, Tp, Tbl, Lvl}}, ctx, tag=:lvl) where {N, Ti, Tp, Tbl, Lvl}   
-    sym = freshen(ctx, tag)
->>>>>>> fd813072
+
     shape = map(n->value(:($sym.shape[$n]), Int), 1:N)
     P = freshen(ctx, sym, :_P)
     qos_fill = freshen(ctx, sym, :_qos_fill)

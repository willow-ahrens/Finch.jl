--- conflicted
+++ resolved
@@ -329,11 +329,7 @@
                                     body = (ctx, ext) -> Lookup(
                                         body = (ctx, i) -> Thunk(
                                             preamble = :($my_q = $my_q_ofs + $(ctx(i))),
-<<<<<<< HEAD
-                                            body = (ctx) -> instantiate_reader(VirtualSubFiber(lvl.lvl, value(my_q, Tp)), ctx, subprotos),
-=======
-                                            body = (ctx) -> instantiate(VirtualSubFiber(lvl.lvl, value(my_q, lvl.Tp)), ctx, mode::Reader, subprotos),
->>>>>>> cc4a0a9b
+                                            body = (ctx) -> instantiate(VirtualSubFiber(lvl.lvl, value(my_q, Tp)), ctx, mode, subprotos),
                                         )
                                     )
                                 )
@@ -405,11 +401,7 @@
                                         body = (ctx, ext) -> Lookup(
                                             body = (ctx, i) -> Thunk(
                                                 preamble = :($my_q = $my_q_ofs + $(ctx(i))),
-<<<<<<< HEAD
-                                                body = (ctx) -> instantiate_reader(VirtualSubFiber(lvl.lvl, value(my_q, Tp)), ctx, subprotos),
-=======
-                                                body = (ctx) -> instantiate(VirtualSubFiber(lvl.lvl, value(my_q, lvl.Tp)), ctx, mode::Reader, subprotos),
->>>>>>> cc4a0a9b
+                                                body = (ctx) -> instantiate(VirtualSubFiber(lvl.lvl, value(my_q, Tp)), ctx, mode, subprotos),
                                             )
                                         )
                                     )
@@ -425,16 +417,9 @@
     )
 end
 
-<<<<<<< HEAD
-instantiate_updater(fbr::VirtualSubFiber{VirtualSparseVBLLevel}, ctx, protos) =
-    instantiate_updater(VirtualTrackedSubFiber(fbr.lvl, fbr.pos, freshen(ctx.code, :null)), ctx, protos)
-function instantiate_updater(fbr::VirtualTrackedSubFiber{VirtualSparseVBLLevel}, ctx, subprotos, ::Union{typeof(defaultupdate), typeof(extrude)})
-    #is_serial(ctx.arch) || throw(FinchArchitectureError("SparseVBLLevel updater is not concurrent"))
-=======
 instantiate(fbr::VirtualSubFiber{VirtualSparseVBLLevel}, ctx, mode::Updater, protos) =
-    instantiate(VirtualTrackedSubFiber(fbr.lvl, fbr.pos, freshen(ctx.code, :null)), ctx, mode::Updater, protos)
+    instantiate(VirtualTrackedSubFiber(fbr.lvl, fbr.pos, freshen(ctx.code, :null)), ctx, mode, protos)
 function instantiate(fbr::VirtualTrackedSubFiber{VirtualSparseVBLLevel}, ctx, mode::Updater, subprotos, ::Union{typeof(defaultupdate), typeof(extrude)})
->>>>>>> cc4a0a9b
     (lvl, pos) = (fbr.lvl, fbr.pos)
     tag = lvl.ex
     Tp = postype(lvl)
@@ -471,11 +456,7 @@
                         end
                         $dirty = false
                     end,
-<<<<<<< HEAD
-                    body = (ctx) -> instantiate_updater(VirtualTrackedSubFiber(lvl.lvl, value(qos, Tp), dirty), ctx, subprotos),
-=======
-                    body = (ctx) -> instantiate(VirtualTrackedSubFiber(lvl.lvl, value(qos, lvl.Tp), dirty), ctx, mode, subprotos),
->>>>>>> cc4a0a9b
+                    body = (ctx) -> instantiate(VirtualTrackedSubFiber(lvl.lvl, value(qos, Tp), dirty), ctx, mode, subprotos),
                     epilogue = quote
                         if $dirty
                             $(fbr.dirty) = true

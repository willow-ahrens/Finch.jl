--- conflicted
+++ resolved
@@ -25,17 +25,9 @@
 
 function lower(root::FinchNode, ctx::AbstractCompiler,  ::PipelineStyle)
     if root.kind === loop
-<<<<<<< HEAD
-        phases = Dict(PipelineVisitor(ctx, root.idx, root.ext)(root.body))
-        children(key) = intersect(map(i->(key_2 = copy(key); key_2[i] += 1; key_2), 1:length(key)), keys(phases))
-        parents(key) = intersect(map(i->(key_2 = copy(key); key_2[i] -= 1; key_2), 1:length(key)), keys(phases))
-       
-        # If there are n phases, there will be (n+1) endpoints
+        phases = PipelineVisitor(ctx, root.idx, root.ext)(root.body)
         endpoints = Dict(PipelineEndpointsCollector(ctx, root.ext)(root.body))
-=======
-        phases = PipelineVisitor(ctx, root.idx, root.ext)(root.body)
 
->>>>>>> 79adc208
         i = getname(root.idx)
         i0 = ctx.freshen(i, :_start)
         step = ctx.freshen(i, :_step)
@@ -44,26 +36,14 @@
             $i = $(ctx(getstart(root.ext)))
         end
 
-<<<<<<< HEAD
-        visited = Set()
-        frontier = [minimum(keys(phases))]
-
-        while !isempty(frontier)
-            key = pop!(frontier)
-            body = phases[key]
-
+        for (key, body) in phases
             start_points = endpoints[key]
             stop_points = endpoints[key .+ 1]
             phase_extents = resolvedim(mapreduce(x -> Narrow(Extent(start = call(+, x[1], 1), stop = x[2])), 
                                       (a, b) -> resultdim(ctx, a, b),
                                       collect(zip(start_points,stop_points)),
                                       init = Narrow(root.ext)))
-=======
-        for (key, body) in phases
->>>>>>> 79adc208
             push!(thunk.args, contain(ctx) do ctx_2
-                #push!(ctx_2.preamble, :($i0 = $i))
-                #ctx_2(loop(root.idx, Extent(start = value(i0), stop = getstop(root.ext)), body))
                 ctx_2(loop(root.idx, phase_extents, body))
             end)
         end

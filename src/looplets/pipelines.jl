--- conflicted
+++ resolved
@@ -38,7 +38,7 @@
         end
 
         visited = Set()
-        frontier = [minimum(keys(phases))]
+        frontier = [minimum(keys(phases))
 
         while !isempty(frontier)
             key = pop!(frontier)
@@ -46,11 +46,7 @@
 
             push!(thunk.args, contain(ctx) do ctx_2
                 push!(ctx_2.preamble, :($i0 = $i))
-<<<<<<< HEAD
-                ctx_2(chunk(root.idx, Extent(start = value(i0), stop = equiv(getstop(root.ext), call(max, getstop(root.ext), value(i0)))), body))
-=======
                 ctx_2(chunk(root.idx, Extent(start = value(i0), stop = getstop(root.ext)), body))
->>>>>>> 51f0f23b
             end)
 
             push!(visited, key)

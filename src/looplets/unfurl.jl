truncate(ctx, node, ext, ext_2) = node

@kwdef struct Furlable
    body
end

FinchNotation.finch_leaf(x::Furlable) = virtual(x)

#Base.show(io::IO, ex::Furlable) = Base.show(io, MIME"text/plain"(), ex)
#function Base.show(io::IO, mime::MIME"text/plain", ex::Furlable)
#    print(io, "Furlable()")
#end


"""
    unfurl(ctx, tns, ext, protos...)
    
Return an array object (usually a looplet nest) for lowering the virtual tensor
`tns`. `ext` is the extent of the looplet. `protos` is the list of protocols
that should be used for each index, but one doesn't need to unfurl all the
indices at once.
"""
function unfurl(ctx, tns::Furlable, ext, mode, protos...)
    tns = tns.body(ctx, ext)
    return tns
end
unfurl(ctx, tns, ext, mode, protos...) = tns

<<<<<<< HEAD
instantiate(tns::Furlable, ctx, mode, protos) = tns
is_injective(ctx, tns:: Furlable) = is_injective(ctx, tns.body)
is_atomic(ctx, tns:: Furlable) = is_atomic(ctx, tns.body)
=======
instantiate(ctx, tns::Furlable, mode, protos) = tns
>>>>>>> 765dc63c
<|MERGE_RESOLUTION|>--- conflicted
+++ resolved
@@ -26,10 +26,6 @@
 end
 unfurl(ctx, tns, ext, mode, protos...) = tns
 
-<<<<<<< HEAD
-instantiate(tns::Furlable, ctx, mode, protos) = tns
+instantiate(ctx, tns::Furlable, mode, protos) = tns
 is_injective(ctx, tns:: Furlable) = is_injective(ctx, tns.body)
-is_atomic(ctx, tns:: Furlable) = is_atomic(ctx, tns.body)
-=======
-instantiate(ctx, tns::Furlable, mode, protos) = tns
->>>>>>> 765dc63c
+is_atomic(ctx, tns:: Furlable) = is_atomic(ctx, tns.body)
struct Freshen
    seen
    counts
end
Freshen() = Freshen(Set(), Dict())
function (spc::Freshen)(tags...)
    name = Symbol(tags...)
    m = match(r"^(.*)_(\d*)$", string(name))
    if m === nothing
        tag = name
        n = 1
    else
        tag = Symbol(m.captures[1])
        n = parse(BigInt, m.captures[2])
    end
    if (tag, n) in spc.seen
        n = max(get(spc.counts, tag, 0), n) + 1
        spc.counts[tag] = n
    end
    push!(spc.seen, (tag, n))
    if n == 1
        return Symbol(tag)
    else
        return Symbol(tag, :_, n)
    end
end

abstract type AbstractCompiler end

@kwdef mutable struct LowerJulia <: AbstractCompiler
    algebra = DefaultAlgebra()
    preamble::Vector{Any} = []
    bindings::Dict{Any, Any} = Dict()
    modes::Dict{Any, Any} = Dict()
    scope = Set()
    epilogue::Vector{Any} = []
    dims::Dict = Dict()
    freshen::Freshen = Freshen()
    shash = StaticHash()
    rules = getrules(algebra, shash)
end

struct StaticHash
    counts::Dict{Any, Int}
end
StaticHash() = StaticHash(Dict{Any, Int}())

function (h::StaticHash)(x)
    if haskey(h.counts, x)
        return h.counts[x]
    else
        return (h.counts[x] = UInt(length(h.counts)))
    end
end

(ctx::LowerJulia)(root) = ctx(root, Stylize(root, ctx)(root))
#function(ctx::LowerJulia)(root)
#    style = Stylize(root, ctx)(root)
#    @info :lower root style
#    ctx(root, style)
#end

function open_scope(prgm, ctx::LowerJulia)
    ctx_2 = shallowcopy(ctx)
    ctx_2.scope = Set()
    res = ctx_2(prgm)
    for tns in ctx_2.scope
        pop!(ctx_2.modes, tns, nothing)
    end
    res
end

function cache!(ctx, var, val)
    val = finch_leaf(val)
    isconstant(val) && return val
    if @capture val call(cached, ~a::isconstant, ~b)
<<<<<<< HEAD
        return val 
=======
        return val
>>>>>>> 4562cc96
    end
    var = ctx.freshen(var)
    push!(ctx.preamble, Expr(:cache, var,
    quote
<<<<<<< HEAD
        $var = $(contain(ctx_2 -> ctx_2(val), ctx))
=======
    $var = $(contain(ctx_2 -> ctx_2(val), ctx))
>>>>>>> 4562cc96
    end))
    return simplify(call(cached, value(var, Any), val), ctx)
end

bind(f, ctx::LowerJulia) = f()
function bind(f, ctx::LowerJulia, (var, val′), tail...)
    if haskey(ctx.bindings, var)
        val = ctx.bindings[var]
        ctx.bindings[var] = val′
        res = bind(f, ctx, tail...)
        ctx.bindings[var] = val
        return res
    else
        ctx.bindings[var] = val′
        res = bind(f, ctx, tail...)
        pop!(ctx.bindings, var)
        return res
    end
end

function resolve(var, ctx::LowerJulia)
    if var isa FinchNode && (var.kind === variable || var.kind === index)
        return ctx.bindings[var]
    end
    return var
end

function contain(f, ctx::LowerJulia)
    ctx_2 = shallowcopy(ctx)
    ctx_2.preamble = []
    ctx_2.epilogue = []
    body = f(ctx_2)
    thunk = Expr(:block)
    append!(thunk.args, ctx_2.preamble)
    if isempty(ctx_2.epilogue)
        push!(thunk.args, body)
    else
        res = ctx_2.freshen(:res)
        push!(thunk.args, Expr(:cleanup, res, body, Expr(:block, ctx_2.epilogue...)))
    end
    return thunk
end

struct ThunkStyle end

@kwdef struct Thunk
    preamble = quote end
    body
    epilogue = quote end
    binds = ()
end
FinchNotation.finch_leaf(x::Thunk) = virtual(x)

Base.show(io::IO, ex::Thunk) = Base.show(io, MIME"text/plain"(), ex)
function Base.show(io::IO, mime::MIME"text/plain", ex::Thunk)
    print(io, "Thunk()")
end

(ctx::Stylize{LowerJulia})(node::Thunk) = ThunkStyle()
combine_style(a::DefaultStyle, b::ThunkStyle) = ThunkStyle()
combine_style(a::ThunkStyle, b::ThunkStyle) = ThunkStyle()

struct ThunkVisitor
    ctx
end

function (ctx::ThunkVisitor)(node)
    if istree(node)
        similarterm(node, operation(node), map(ctx, arguments(node)))
    else
        node
    end
end

function (ctx::LowerJulia)(node, ::ThunkStyle)
    contain(ctx) do ctx2
        node = (ThunkVisitor(ctx2))(node)
        contain(ctx2) do ctx3
            (ctx3)(node)
        end
    end
end

function (ctx::ThunkVisitor)(node::FinchNode)
    if node.kind === virtual
        ctx(node.val)
    elseif node.kind === access && node.tns.kind === virtual
        #TODO this case morally shouldn't exist
        thunk_access(node, ctx, node.tns.val)
    elseif istree(node)
        similarterm(node, operation(node), map(ctx, arguments(node)))
    else
        node
    end
end

thunk_access(node, ctx, tns) = similarterm(node, operation(node), map(ctx, arguments(node)))

function (ctx::ThunkVisitor)(node::Thunk)
    push!(ctx.ctx.preamble, node.preamble)
    push!(ctx.ctx.epilogue, node.epilogue)
    for (var, val) in node.binds
        define!(ctx.ctx, var, val)
    end
    node.body
end

(ctx::LowerJulia)(root::Union{Symbol, Expr}, ::DefaultStyle) = root

(ctx::LowerJulia)(root, ::DefaultStyle) = ctx(finch_leaf(root))

"""
    InstantiateTensors(ctx)

A transformation to instantiate readers and updaters before executing an
expression

See also: [`declare!`](@ref)
"""
@kwdef struct InstantiateTensors{Ctx}
    ctx::Ctx
    escape = Set()
end

function (ctx::InstantiateTensors)(node)
    if istree(node)
        return similarterm(node, operation(node), map(ctx, arguments(node)))
    else
        return node
    end
end

function (ctx::InstantiateTensors)(node::FinchNode)
    if node.kind === sequence
        sequence(map(ctx, node.bodies)...)
    elseif node.kind === declare
        push!(ctx.escape, node.tns)
        node
    elseif node.kind === access && node.tns.kind === variable && !(node.tns in ctx.escape)
        tns = ctx.ctx.bindings[node.tns]
        protos = map(idx -> idx.kind === protocol ? idx.mode.val : nothing, node.idxs)
        idxs = map(idx -> idx.kind === protocol ? ctx(idx.idx) : ctx(idx), node.idxs)
        if node.mode.kind === reader
            get(ctx.ctx.modes, node.tns, reader()).kind === reader || throw(LifecycleError("Cannot read update-only $(node.tns) (perhaps same tensor on both lhs and rhs?)"))
            return access(get_reader(tns, ctx.ctx, protos...), node.mode, idxs...)
        else
            ctx.ctx.modes[node.tns].kind === updater || throw(LifecycleError("Cannot update read-only $(node.tns) (perhaps same tensor on both lhs and rhs?)"))
            return access(get_updater(tns, ctx.ctx, protos...), node.mode, idxs...)
        end
    elseif istree(node)
        return similarterm(node, operation(node), map(ctx, arguments(node)))
    else
        return node
    end
end

function (ctx::LowerJulia)(root::FinchNode, ::DefaultStyle)
    if root.kind === value
        return root.val
    elseif root.kind === index
        @assert haskey(ctx.bindings, getname(root)) "variable $(getname(root)) unbound"
        return ctx(ctx.bindings[getname(root)]) #This unwraps indices that are virtuals. Arguably these virtuals should be precomputed, but whatevs.
    elseif root.kind === literal
        if typeof(root.val) === Symbol ||
          typeof(root.val) === Expr ||
          typeof(root.val) === Missing
            return QuoteNode(root.val)
        else
            return root.val
        end
    elseif root.kind === sequence
        if isempty(root.bodies)
            return quote end
        else
            quote
                $(ctx(InstantiateTensors(ctx=ctx)(root.bodies[1])))
                $(contain(ctx) do ctx_2
                    (ctx_2)(sequence(root.bodies[2:end]...))
                end)
            end
        end
    elseif root.kind === declare
        @assert root.tns.kind === variable
        @assert get(ctx.modes, root.tns, reader()).kind === reader
        ctx.bindings[root.tns] = declare!(ctx.bindings[root.tns], ctx, root.init) #TODO should ctx.bindings be scoped?
        push!(ctx.scope, root.tns)
        ctx.modes[root.tns] = updater(create())
        quote end
    elseif root.kind === freeze
        @assert ctx.modes[root.tns].kind === updater
        ctx.bindings[root.tns] = freeze!(ctx.bindings[root.tns], ctx)
        ctx.modes[root.tns] = reader()
        quote end
    elseif root.kind === thaw
        @assert get(ctx.modes, root.tns, reader()).kind === reader
        ctx.bindings[root.tns] = thaw!(ctx.bindings[root.tns], ctx)
        ctx.modes[root.tns] = updater(modify())
        quote end
    elseif root.kind === forget
        @assert get(ctx.modes, root.tns, reader()).kind === reader
        delete!(ctx.modes, root.tns)
        quote end
    elseif root.kind === access
        if root.tns.kind === virtual
            return lowerjulia_access(ctx, root, root.tns.val)
        elseif root.tns.kind === variable
            return lowerjulia_access(ctx, root, resolve(root.tns, ctx))
        else
            tns = ctx(root.tns)
            idxs = map(ctx, root.idxs)
            return :($(ctx(tns))[$(idxs...)])
        end
    elseif root.kind === protocol
        :($(ctx(root.idx)))
    elseif root.kind === call
        if root.op == literal(and)
            if isempty(root.args)
                return true
            else
                reduce((x, y) -> :($x && $y), map(ctx, root.args)) #TODO This could be better. should be able to handle empty case
            end
        elseif root.op == literal(or)
            if isempty(root.args)
                return false
            else
                reduce((x, y) -> :($x || $y), map(ctx, root.args))
            end
<<<<<<< HEAD
        #elseif root.op == literal(cached)
        #    return ctx(root.args[1])
=======
        elseif root.op == literal(cached)
            return ctx(root.args[1])
>>>>>>> 4562cc96
        else
            :($(ctx(root.op))($(map(ctx, root.args)...)))
        end
    elseif root.kind === loop
        ext = resolvedim(ctx.dims[getname(root.idx)])
        return ctx(simplify(chunk(
            root.idx,
            ext,
            ChunkifyVisitor(ctx, root.idx, ext)(root.body)),
            ctx))
    elseif root.kind === chunk
        idx_sym = ctx.freshen(getname(root.idx))
        body = bind(ctx, getname(root.idx) => idx_sym) do 
            contain(ctx) do ctx_2
                body_3 = Rewrite(Postwalk(
                    @rule access(~a::isvirtual, ~m, ~i..., ~j) => begin
                        a_2 = get_point_body(a.val, ctx_2, value(idx_sym))
                        if a_2 != nothing
                            access(a_2, m, i...)
                        else
                            access(a, m, i..., j)
                        end
                    end
                ))(root.body)
                open_scope(body_3, ctx_2)
            end
        end
        @assert isvirtual(root.ext)
        if query(call(==, measure(root.ext.val), 1), ctx)
            return quote
                $idx_sym = $(ctx(getstart(root.ext)))
                $body
            end
        else
            return quote
                for $idx_sym = $(ctx(getstart(root.ext))):$(ctx(getstop(root.ext)))
                    $body
                end
            end
        end
    elseif root.kind === sieve
        cond = ctx.freshen(:cond)
        push!(ctx.preamble, :($cond = $(ctx(root.cond))))
    
        return quote
            if $cond
                $(contain(ctx) do ctx_2
                    open_scope(root.body, ctx_2)
                end)
            end
        end
    elseif root.kind === virtual
        ctx(root.val)
    elseif root.kind === assign
        if root.lhs.kind === access
            @assert root.lhs.mode.kind == updater
            rhs = ctx(simplify(call(root.op, root.lhs, root.rhs), ctx))
        else
            rhs = ctx(root.rhs)
        end
        lhs = ctx(root.lhs)
        return :($lhs = $rhs)
    elseif root.kind === variable
        error()
        return ctx(ctx.bindings[root])
    else
        error("unimplemented ($root)")
    end
end

function lowerjulia_access(ctx, node, tns)
    tns = ctx(tns)
    idxs = map(ctx, node.idxs)
    :($(ctx(tns))[$(idxs...)])
end

function lowerjulia_access(ctx, node, tns::Number)
    @assert node.mode.kind === reader
    tns
end

@kwdef struct Lookup
    body
end

Base.show(io::IO, ex::Lookup) = Base.show(io, MIME"text/plain"(), ex)
function Base.show(io::IO, mime::MIME"text/plain", ex::Lookup)
    print(io, "Lookup()")
end

FinchNotation.finch_leaf(x::Lookup) = virtual(x)

get_point_body(node, ctx, idx) = nothing
get_point_body(node::Lookup, ctx, idx) = node.body(ctx, idx)<|MERGE_RESOLUTION|>--- conflicted
+++ resolved
@@ -74,20 +74,12 @@
     val = finch_leaf(val)
     isconstant(val) && return val
     if @capture val call(cached, ~a::isconstant, ~b)
-<<<<<<< HEAD
-        return val 
-=======
         return val
->>>>>>> 4562cc96
     end
     var = ctx.freshen(var)
     push!(ctx.preamble, Expr(:cache, var,
     quote
-<<<<<<< HEAD
         $var = $(contain(ctx_2 -> ctx_2(val), ctx))
-=======
-    $var = $(contain(ctx_2 -> ctx_2(val), ctx))
->>>>>>> 4562cc96
     end))
     return simplify(call(cached, value(var, Any), val), ctx)
 end
@@ -315,13 +307,8 @@
             else
                 reduce((x, y) -> :($x || $y), map(ctx, root.args))
             end
-<<<<<<< HEAD
         #elseif root.op == literal(cached)
         #    return ctx(root.args[1])
-=======
-        elseif root.op == literal(cached)
-            return ctx(root.args[1])
->>>>>>> 4562cc96
         else
             :($(ctx(root.op))($(map(ctx, root.args)...)))
         end

struct Freshen
    seen
    counts
end
Freshen() = Freshen(Set(), Dict())
function (spc::Freshen)(tags...)
    name = Symbol(tags...)
    m = match(r"^(.*)_(\d*)$", string(name))
    if m === nothing
        tag = name
        n = 1
    else
        tag = Symbol(m.captures[1])
        n = parse(BigInt, m.captures[2])
    end
    if (tag, n) in spc.seen
        n = max(get(spc.counts, tag, 0), n) + 1
        spc.counts[tag] = n
    end
    push!(spc.seen, (tag, n))
    if n == 1
        return Symbol(tag)
    else
        return Symbol(tag, :_, n)
    end
end

abstract type AbstractCompiler end

@kwdef mutable struct LowerJulia <: AbstractCompiler
    algebra = DefaultAlgebra()
    preamble::Vector{Any} = []
    bindings::Dict{Any, Any} = Dict()
    modes::Dict{Any, Any} = Dict()
    scope = Set()
    epilogue::Vector{Any} = []
    freshen::Freshen = Freshen()
    shash = StaticHash()
    program_rules = get_program_rules(algebra, shash)
    bounds_rules = get_bounds_rules(algebra, shash)
end

struct StaticHash
    counts::Dict{Any, Int}
end
StaticHash() = StaticHash(Dict{Any, Int}())

function (h::StaticHash)(x)
    if haskey(h.counts, x)
        return h.counts[x]
    else
        return (h.counts[x] = UInt(length(h.counts)))
    end
end

(ctx::AbstractCompiler)(root) = ctx(root, Stylize(root, ctx)(root))
#(ctx::AbstractCompiler)(root, style) = (display(root); display(style); lower(root, ctx, style))
(ctx::AbstractCompiler)(root, style) = lower(root, ctx, style)

function open_scope(prgm, ctx::AbstractCompiler)
    ctx_2 = shallowcopy(ctx)
    ctx_2.scope = Set()
    res = ctx_2(prgm)
    for tns in ctx_2.scope
        pop!(ctx_2.modes, tns, nothing)
    end
    res
end

function cache!(ctx::AbstractCompiler, var, val)
    val = finch_leaf(val)
    isconstant(val) && return val
    var = ctx.freshen(var)
    val = simplify(val, ctx)
    push!(ctx.preamble, quote
        $var = $(contain(ctx_2 -> ctx_2(val), ctx))
    end)
    return cached(value(var, Any), literal(val))
end

function resolve(var, ctx::AbstractCompiler)
    if var isa FinchNode && (var.kind === variable || var.kind === index)
        return ctx.bindings[var]
    end
    return var
end

"""
    contain(f, ctx)

Call f on a subcontext of `ctx` and return the result. Variable bindings,
preambles, and epilogues defined in the subcontext will not escape the call to
contain.
"""
function contain(f, ctx::AbstractCompiler)
    ctx_2 = shallowcopy(ctx)
    preamble = Expr(:block)
    ctx_2.preamble = preamble.args
    epilogue = Expr(:block)
    ctx_2.epilogue = epilogue.args
    ctx_2.bindings = copy(ctx.bindings)
    body = f(ctx_2)
    if epilogue == Expr(:block)
        return quote
            $preamble
            $body
        end
    else
        res = ctx_2.freshen(:res)
        return quote
            $preamble
            $res = $body
            $epilogue
            $res
        end
    end
end

(ctx::AbstractCompiler)(root::Union{Symbol, Expr}, ::DefaultStyle) = root

function lower(root, ctx::AbstractCompiler, ::DefaultStyle)
    node = finch_leaf(root)
    if node.kind === virtual
        error("don't know how to lower $root")
    end
    ctx(node)
end

function lower(root::FinchNode, ctx::AbstractCompiler, ::DefaultStyle)
    if root.kind === value
        return root.val
    elseif root.kind === index
        @assert haskey(ctx.bindings, root) "index $(root) unbound"
        return ctx(ctx.bindings[root]) #This unwraps indices that are virtuals. Arguably these virtuals should be precomputed, but whatevs.
    elseif root.kind === literal
        if typeof(root.val) === Symbol ||
          typeof(root.val) === Expr ||
          typeof(root.val) === Missing
            return QuoteNode(root.val)
        else
            return root.val
        end
    elseif root.kind === sequence
        if isempty(root.bodies)
            return quote end
        else
            head = root.bodies[1]
            body = sequence(root.bodies[2:end]...)
            preamble = quote end

            if head.kind === define
                @assert head.lhs.kind === variable
                ctx.bindings[head.lhs] = ctx(head.rhs)
                push!(ctx.scope, head.lhs)
            elseif head.kind === declare
                @assert head.tns.kind === variable
                @assert get(ctx.modes, head.tns, reader()).kind === reader
                ctx.bindings[head.tns] = declare!(ctx.bindings[head.tns], ctx, head.init) #TODO should ctx.bindings be scoped?
                push!(ctx.scope, head.tns)
                ctx.modes[head.tns] = updater()
            elseif head.kind === freeze
                @assert ctx.modes[head.tns].kind === updater
                ctx.bindings[head.tns] = freeze!(ctx.bindings[head.tns], ctx)
                ctx.modes[head.tns] = reader()
            elseif head.kind === thaw
                @assert get(ctx.modes, head.tns, reader()).kind === reader
                ctx.bindings[head.tns] = thaw!(ctx.bindings[head.tns], ctx)
                ctx.modes[head.tns] = updater()
            else
                preamble = contain(ctx) do ctx_2
                    ctx_2(instantiate!(head, ctx_2))
                end
            end

            quote
                $preamble
                $(contain(ctx) do ctx_2
                    (ctx_2)(body)
                end)
            end
        end
    elseif root.kind === access
        if root.tns.kind === virtual
            return lowerjulia_access(ctx, root, root.tns.val)
        elseif root.tns.kind === variable
            return lowerjulia_access(ctx, root, resolve(root.tns, ctx))
        else
            tns = ctx(root.tns)
            idxs = map(ctx, root.idxs)
            return :($(ctx(tns))[$(idxs...)])
        end
    elseif root.kind === call
        if root.op == literal(and)
            if isempty(root.args)
                return true
            else
                reduce((x, y) -> :($x && $y), map(ctx, root.args)) #TODO This could be better. should be able to handle empty case
            end
        elseif root.op == literal(or)
            if isempty(root.args)
                return false
            else
                reduce((x, y) -> :($x || $y), map(ctx, root.args))
            end
        else
            :($(ctx(root.op))($(map(ctx, root.args)...)))
        end
    elseif root.kind === cached
        return ctx(root.arg)
    elseif root.kind === loop
        @assert root.idx.kind === index
<<<<<<< HEAD
        @assert root.ext.kind === virtual
        root_2 = Rewrite(Postwalk(@rule access(~tns::isvirtual, ~mode, ~idxs...) => begin
            if !isempty(idxs) && root.idx == idxs[end]
                tns = tns.val
                protos = [(mode.kind === reader ? defaultread : defaultupdate) for _ in idxs]
                tns_2 = unfurl_access(tns, ctx, root.ext.val, protos...)
                access(tns_2, mode, idxs...)
            end
        end))(root)
        return ctx(root_2, result_style(LookupStyle(), Stylize(root_2, ctx)(root_2)))
=======
        idx_sym = ctx.freshen(root.idx.name)
        
        body = contain(ctx) do ctx_2
            ctx_2.bindings[root.idx] = value(idx_sym)
            body_3 = Rewrite(Postwalk(
                @rule access(~a::isvirtual, ~m, ~i..., ~j) => begin
                    a_2 = get_point_body(a.val, ctx_2, root.ext.val, value(idx_sym))
                    if a_2 != nothing
                        access(a_2, m, i...)
                    else
                        access(a, m, i..., j)
                    end
                end
            ))(root.body)
            open_scope(body_3, ctx_2)
        end
        @assert isvirtual(root.ext)
        if query(call(==, measure(root.ext.val), 1), ctx) 
            return quote
                $idx_sym = $(ctx(getstart(root.ext)))
                $body
            end 
        else
            return quote
                for $idx_sym = $(ctx(getstart(root.ext))):$(ctx(getstop(root.ext)))
                    $body
                end
            end
        end

>>>>>>> c3bb2fbd
    elseif root.kind === sieve
        cond = ctx.freshen(:cond)
        push!(ctx.preamble, :($cond = $(ctx(root.cond))))
    
        return quote
            if $cond
                $(contain(ctx) do ctx_2
                    open_scope(root.body, ctx_2)
                end)
            end
        end
    elseif root.kind === virtual
        ctx(root.val)
    elseif root.kind === assign
        if root.lhs.kind === access
            @assert root.lhs.mode.kind === updater
            rhs = ctx(simplify(call(root.op, root.lhs, root.rhs), ctx))
        else
            rhs = ctx(root.rhs)
        end
        lhs = ctx(root.lhs)
        return :($lhs = $rhs)
    elseif root.kind === variable
        return ctx(ctx.bindings[root])
    else
        error("unimplemented ($root)")
    end
end

function lowerjulia_access(ctx, node, tns)
    idxs = map(ctx, node.idxs)
    :($(ctx(tns))[$(idxs...)])
end

function lowerjulia_access(ctx, node, tns::Number)
    @assert node.mode.kind === reader
    tns
end<|MERGE_RESOLUTION|>--- conflicted
+++ resolved
@@ -209,7 +209,6 @@
         return ctx(root.arg)
     elseif root.kind === loop
         @assert root.idx.kind === index
-<<<<<<< HEAD
         @assert root.ext.kind === virtual
         root_2 = Rewrite(Postwalk(@rule access(~tns::isvirtual, ~mode, ~idxs...) => begin
             if !isempty(idxs) && root.idx == idxs[end]
@@ -220,38 +219,6 @@
             end
         end))(root)
         return ctx(root_2, result_style(LookupStyle(), Stylize(root_2, ctx)(root_2)))
-=======
-        idx_sym = ctx.freshen(root.idx.name)
-        
-        body = contain(ctx) do ctx_2
-            ctx_2.bindings[root.idx] = value(idx_sym)
-            body_3 = Rewrite(Postwalk(
-                @rule access(~a::isvirtual, ~m, ~i..., ~j) => begin
-                    a_2 = get_point_body(a.val, ctx_2, root.ext.val, value(idx_sym))
-                    if a_2 != nothing
-                        access(a_2, m, i...)
-                    else
-                        access(a, m, i..., j)
-                    end
-                end
-            ))(root.body)
-            open_scope(body_3, ctx_2)
-        end
-        @assert isvirtual(root.ext)
-        if query(call(==, measure(root.ext.val), 1), ctx) 
-            return quote
-                $idx_sym = $(ctx(getstart(root.ext)))
-                $body
-            end 
-        else
-            return quote
-                for $idx_sym = $(ctx(getstart(root.ext))):$(ctx(getstop(root.ext)))
-                    $body
-                end
-            end
-        end
-
->>>>>>> c3bb2fbd
     elseif root.kind === sieve
         cond = ctx.freshen(:cond)
         push!(ctx.preamble, :($cond = $(ctx(root.cond))))

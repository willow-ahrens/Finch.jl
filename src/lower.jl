@kwdef mutable struct LowerJulia <: AbstractCompiler
    code = JuliaContext()
    algebra = DefaultAlgebra()
    bindings::Dict{Any, Any} = Dict()
    mode = fastfinch
    modes::Dict{Any, Any} = Dict()
    scope = Set()
    shash = StaticHash()
    arch = Serial()
    program_rules = get_program_rules(algebra, shash)
    bounds_rules = get_bounds_rules(algebra, shash)
end

function contain(f, ctx::LowerJulia)
    contain(ctx.code) do code_2
        f(LowerJulia(code_2, ctx.algebra, ctx.bindings, ctx.mode, ctx.modes, ctx.scope, ctx.shash, ctx.program_rules, ctx.bounds_rules))
    end
end

struct StaticHash
    counts::Dict{Any, Int}
end
StaticHash() = StaticHash(Dict{Any, Int}())

function (h::StaticHash)(x)
    if haskey(h.counts, x)
        return h.counts[x]
    else
        return (h.counts[x] = UInt(length(h.counts)))
    end
end

(ctx::AbstractCompiler)(root) = ctx(root, Stylize(root, ctx)(root))
#(ctx::AbstractCompiler)(root, style) = (display(root); display(style); lower(root, ctx, style))
(ctx::AbstractCompiler)(root, style) = lower(root, ctx, style)

function open_scope(prgm, ctx::AbstractCompiler)
    ctx_2 = shallowcopy(ctx)
    ctx_2.scope = Set()
    res = ctx_2(prgm)
    for tns in ctx_2.scope
        pop!(ctx_2.modes, tns, nothing)
    end
    ctx.bindings = copy(ctx.bindings)
    res
end

function cache!(ctx::AbstractCompiler, var, val)
    val = finch_leaf(val)
    isconstant(val) && return val
    var = freshen(ctx.code,var)
    val = simplify(val, ctx)
    push!(ctx.code.preamble, quote
        $var = $(contain(ctx_2 -> ctx_2(val), ctx))
    end)
    return cached(value(var, Any), literal(val))
end

resolve(node, ctx) = node
function resolve(node::FinchNode, ctx::AbstractCompiler)
    if node.kind === virtual
        return node.val
    elseif node.kind === variable
        return resolve(ctx.bindings[node], ctx)
    elseif node.kind === index
        return resolve(ctx.bindings[node], ctx)
    else
        error("unimplemented $node")
    end
end

(ctx::AbstractCompiler)(root::Union{Symbol, Expr}, ::DefaultStyle) = root

function lower(root, ctx::AbstractCompiler, ::DefaultStyle)
    node = finch_leaf(root)
    if node.kind === virtual
        error("don't know how to lower $root")
    end
    ctx(node)
end

function lower(root::FinchNode, ctx::AbstractCompiler, ::DefaultStyle)
    if root.kind === value
        return root.val
    elseif root.kind === index
        @assert haskey(ctx.bindings, root) "index $(root) unbound"
        return ctx(ctx.bindings[root]) #This unwraps indices that are virtuals. Arguably these virtuals should be precomputed, but whatevs.
    elseif root.kind === literal
        if typeof(root.val) === Symbol ||
          typeof(root.val) === Expr ||
          typeof(root.val) === Missing
            return QuoteNode(root.val)
        else
            return root.val
        end
    elseif root.kind === block
        if isempty(root.bodies)
            return quote end
        else
            head = root.bodies[1]
            body = block(root.bodies[2:end]...)
            preamble = quote end

            if head.kind === define
                @assert head.lhs.kind === variable
                ctx.bindings[head.lhs] = cache!(ctx, head.lhs.name, head.rhs)
                push!(ctx.scope, head.lhs)
            elseif head.kind === declare
                @assert head.tns.kind === variable
                @assert get(ctx.modes, head.tns, reader()).kind === reader
                ctx.bindings[head.tns] = declare!(ctx.bindings[head.tns], ctx, head.init) #TODO should ctx.bindings be scoped?
                push!(ctx.scope, head.tns)
                ctx.modes[head.tns] = updater()
            elseif head.kind === freeze
                @assert ctx.modes[head.tns].kind === updater
                ctx.bindings[head.tns] = freeze!(ctx.bindings[head.tns], ctx)
                ctx.modes[head.tns] = reader()
            elseif head.kind === thaw
                @assert get(ctx.modes, head.tns, reader()).kind === reader
                ctx.bindings[head.tns] = thaw!(ctx.bindings[head.tns], ctx)
                ctx.modes[head.tns] = updater()
            else
                preamble = contain(ctx) do ctx_2
                    ctx_2(instantiate!(head, ctx_2))
                end
            end

            quote
                $preamble
                $(contain(ctx) do ctx_2
                    (ctx_2)(body)
                end)
            end
        end
    elseif root.kind === access
        return lower_access(ctx, root, resolve(root.tns, ctx))
    elseif root.kind === call
        if root.op == literal(and)
            if isempty(root.args)
                return true
            else
                reduce((x, y) -> :($x && $y), map(ctx, root.args)) #TODO This could be better. should be able to handle empty case
            end
        elseif root.op == literal(or)
            if isempty(root.args)
                return false
            else
                reduce((x, y) -> :($x || $y), map(ctx, root.args))
            end
        else
            :($(ctx(root.op))($(map(ctx, root.args)...)))
        end
    elseif root.kind === cached
        return ctx(root.arg)
    elseif root.kind === loop
        @assert root.idx.kind === index
        @assert root.ext.kind === virtual
        lower_loop(ctx, root, root.ext.val)
    elseif root.kind === sieve
        cond = freshen(ctx.code,:cond)
        push!(ctx.code.preamble, :($cond = $(ctx(root.cond))))
    
        return quote
            if $cond
                $(contain(ctx) do ctx_2
                    open_scope(root.body, ctx_2)
                end)
            end
        end
    elseif root.kind === virtual
        ctx(root.val)
    elseif root.kind === assign
        if root.lhs.kind === access
            @assert root.lhs.mode.kind === updater
            rhs = ctx(simplify(call(root.op, root.lhs, root.rhs), ctx))
        else
            rhs = ctx(root.rhs)
        end
        lhs = ctx(root.lhs)
        return :($lhs = $rhs)
    elseif root.kind === variable
        return ctx(ctx.bindings[root])
    else
        error("unimplemented ($root)")
    end
end

function lower_access(ctx, node, tns)
    tns = ctx(tns)
    idxs = map(ctx, node.idxs)
    :($(ctx(tns))[$(idxs...)])
end

function lower_access(ctx, node, tns::Number)
    @assert node.mode.kind === reader
    tns
end

function lower_loop(ctx, root, ext)
    root_2 = Rewrite(Postwalk(@rule access(~tns, ~mode, ~idxs...) => begin
        if !isempty(idxs) && root.idx == idxs[end]
            protos = [(mode.kind === reader ? defaultread : defaultupdate) for _ in idxs]
            tns_2 = unfurl(tns, ctx, root.ext.val, mode, protos...)
            access(tns_2, mode, idxs...)
        end
    end))(root)
    return ctx(root_2, result_style(LookupStyle(), Stylize(root_2, ctx)(root_2)))
end

function lower_loop(ctx, root, ext::ParallelDimension)
    root = ensure_concurrent(root, ctx)
    
    tid = value(freshen(ctx.code, :tid))
    i = freshen(ctx.code, :i)

    decl_in_scope = unique(filter(!isnothing, map(node-> begin
        if @capture(node, declare(~tns, ~init))
            tns 
        end, PostOrderDFS(body)
    end)))

    used_in_scope = unique(filter(!isnothing, map(node-> begin
        if @capture(node, access(~tns, ~mode, ~idxs...))
            getroot(tns)
        end, PostOrderDFS(body)
    end)))

    root_2 = loop(tid, Extent(value(i, Int), value(i, Int)),
        loop(root.idx, ext.ext,
            sieve(access(VirtualSplitMask(value(:(Threads.nthreads()))), reader(), root.idx, tid),
                root.body
            )
        )
    )

    arch = freshen(ctx, :arch)

    bindings_2 = copy(ctx.bindings)
    for tns in setdiff(used_in_scope, decl_in_scope)
        bindings_2[tns] = virtual_moveto!(bindings_2[tns], ctx, CPU(nthreads()))
    end
    ctx_2 = LowerJulia(ctx.code, ctx.algebra, bindings_2, ctx.mode, ctx.modes, ctx.scope, ctx.shash, ctx.program_rules, ctx.bounds_rules)
    return quote
        Threads.@threads for $i = 1:Threads.nthreads()
<<<<<<< HEAD
            $(contain(ctx, arch = threaded) do ctx_2
                ctx_2(instantiate!(root_2, ctx_2))
=======
            $(contain(ctx_2) do ctx_3
                for tns in union(used_in_scope, decl_in_scope)
                    bindings_2 = copy(ctx_3.bindings)
                    for tns in setdiff(used_in_scope, decl_in_scope)
                        bindings_2[tns] = virtual_moveto!(bindings_2[tns], ctx_3, CPU(nthreads()))
                    end
                end
                ctx_4 = LowerJulia(ctx_3.code, ctx_3.algebra, bindings_2, ctx_3.mode, ctx_3.modes, ctx_3.scope, ctx_3.shash, ctx_3.program_rules, ctx_3.bounds_rules)
                ctx_4(instantiate!(root_2, ctx_4))
>>>>>>> cb6ad8fe
            end)
        end
    end
end<|MERGE_RESOLUTION|>--- conflicted
+++ resolved
@@ -242,11 +242,7 @@
     ctx_2 = LowerJulia(ctx.code, ctx.algebra, bindings_2, ctx.mode, ctx.modes, ctx.scope, ctx.shash, ctx.program_rules, ctx.bounds_rules)
     return quote
         Threads.@threads for $i = 1:Threads.nthreads()
-<<<<<<< HEAD
-            $(contain(ctx, arch = threaded) do ctx_2
-                ctx_2(instantiate!(root_2, ctx_2))
-=======
-            $(contain(ctx_2) do ctx_3
+            $(contain(ctx_2, arch = threaded) do ctx_3
                 for tns in union(used_in_scope, decl_in_scope)
                     bindings_2 = copy(ctx_3.bindings)
                     for tns in setdiff(used_in_scope, decl_in_scope)
@@ -255,7 +251,6 @@
                 end
                 ctx_4 = LowerJulia(ctx_3.code, ctx_3.algebra, bindings_2, ctx_3.mode, ctx_3.modes, ctx_3.scope, ctx_3.shash, ctx_3.program_rules, ctx_3.bounds_rules)
                 ctx_4(instantiate!(root_2, ctx_4))
->>>>>>> cb6ad8fe
             end)
         end
     end

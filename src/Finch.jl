module Finch

@static if !isdefined(Base, :get_extension)
    using Requires
end

using AbstractTrees
using SyntaxInterface
using RewriteTools
using RewriteTools.Rewriters
using Base.Iterators
using Base: @kwdef
using Random: AbstractRNG, default_rng, randexp, randperm
using PrecompileTools
using Compat
using DataStructures
using JSON
using Distributions: Binomial, Normal, Poisson
using TOML
using UUIDs
using Preferences

export @finch, @finch_program, @finch_code, @finch_kernel, value

export Tensor
export SparseRLE, SparseRLELevel
export DenseRLE, DenseRLELevel
export SparseInterval, SparseIntervalLevel
export Sparse, SparseLevel, SparseDict
export SparseList, SparseListLevel
export SparsePoint, SparsePointLevel
export SparseBand, SparseBandLevel
export SparseHash, SparseHashLevel
export SparseCOO, SparseCOOLevel
export SparseByteMap, SparseByteMapLevel
export SparseVBL, SparseVBLLevel
export Dense, DenseLevel
export Element, ElementLevel
export Separate, SeparateLevel
export Atomic, AtomicLevel
export Pattern, PatternLevel
export Scalar, SparseScalar, ShortCircuitScalar, SparseShortCircuitScalar
export walk, gallop, follow, extrude, laminate
export Tensor, pattern!, dropfills, dropfills!, set_fill_value!
export diagmask, lotrimask, uptrimask, bandmask, chunkmask
export scale, products, offset, permissive, protocolize, swizzle, toeplitz, window
export PlusOneVector

export lazy, compute, tensordot, @einsum

export choose, minby, maxby, overwrite, initwrite, filterop, d

<<<<<<< HEAD
export fill_value, AsArray
=======
export default, AsArray, expanddims
>>>>>>> e6622c43

export parallelAnalysis, ParallelAnalysisResults
export parallel, realextent, extent, dimless
export CPU, CPULocalVector, CPULocalMemory

export Limit, Eps

struct FinchProtocolError <: Exception
    msg::String
end

struct FinchExtensionError <: Exception
    msg::String
end

const FINCH_VERSION = VersionNumber(TOML.parsefile(joinpath(dirname(@__DIR__), "Project.toml"))["version"])

include("util/convenience.jl")
include("util/shims.jl")
include("util/limits.jl")
include("util/staging.jl")
include("util/style.jl")
include("util/vectors.jl")

include("environment.jl")

include("FinchNotation/FinchNotation.jl")
using .FinchNotation
using .FinchNotation: and, or, InitWriter

include("abstract_tensor.jl")
include("dimensions.jl")
include("architecture.jl")
include("lower.jl")

include("transforms/concordize.jl")
include("transforms/wrapperize.jl")
include("transforms/scopes.jl")
include("transforms/lifecycle.jl")
include("transforms/dimensionalize.jl")
include("transforms/evaluate.jl")
include("transforms/concurrent.jl")

include("execute.jl")

include("symbolic/symbolic.jl")

include("looplets/thunks.jl")
include("looplets/short_circuits.jl")
include("looplets/lookups.jl")
include("looplets/nulls.jl")
include("looplets/unfurl.jl")
include("looplets/runs.jl")
include("looplets/spikes.jl")
include("looplets/switches.jl")
include("looplets/phases.jl")
include("looplets/sequences.jl")
include("looplets/jumpers.jl")
include("looplets/steppers.jl")
include("looplets/fills.jl")

include("tensors/scalars.jl")
include("tensors/abstract_level.jl")
include("tensors/fibers.jl")
include("tensors/levels/sparse_rle_levels.jl")
include("tensors/levels/sparse_interval_levels.jl")
include("tensors/levels/sparse_list_levels.jl")
include("tensors/levels/sparse_point_levels.jl")
include("tensors/levels/sparse_hash_levels.jl")
include("tensors/levels/sparse_coo_levels.jl")
include("tensors/levels/sparse_band_levels.jl")
include("tensors/levels/sparse_levels.jl")
include("tensors/levels/sparse_bytemap_levels.jl")
include("tensors/levels/sparse_vbl_levels.jl")
include("tensors/levels/dense_levels.jl")
include("tensors/levels/dense_rle_levels.jl")
include("tensors/levels/element_levels.jl")
include("tensors/levels/separate_levels.jl")
include("tensors/levels/atomic_levels.jl")
include("tensors/levels/pattern_levels.jl")
include("tensors/masks.jl")
include("tensors/abstract_combinator.jl")
include("tensors/combinators/unfurled.jl")
include("tensors/combinators/protocolized.jl")
include("tensors/combinators/roots.jl")
include("tensors/combinators/permissive.jl")
include("tensors/combinators/offset.jl")
include("tensors/combinators/toeplitz.jl")
include("tensors/combinators/windowed.jl")
include("tensors/combinators/swizzle.jl")
include("tensors/combinators/scale.jl")
include("tensors/combinators/product.jl")

include("postprocess.jl")

export fsparse, fsparse!, fsprand, fspzeros, ffindnz, fread, fwrite, countstored

export bspread, bspwrite
export ftnsread, ftnswrite, fttread, fttwrite

export moveto, postype

include("FinchLogic/FinchLogic.jl")
using .FinchLogic

include("scheduler/LogicCompiler.jl")
include("scheduler/LogicExecutor.jl")
include("scheduler/LogicInterpreter.jl")
include("scheduler/optimize.jl")

include("interface/traits.jl")
include("interface/abstract_arrays.jl")
include("interface/abstract_unit_ranges.jl")
include("interface/index.jl")
include("interface/compare.jl")
include("interface/copy.jl")
include("interface/fsparse.jl")
include("interface/fileio/fileio.jl")
include("interface/lazy.jl")
include("interface/eager.jl")
include("interface/einsum.jl")

@deprecate default fill_value
@deprecate redefault! set_fill_value!
@deprecate dropdefaults dropfills
@deprecate dropdefaults! dropfills!

@static if !isdefined(Base, :get_extension)
    function __init__()
        @require SparseArrays = "2f01184e-e22b-5df5-ae63-d93ebab69eaf" include("../ext/SparseArraysExt.jl")
        @require HDF5 = "f67ccb44-e63f-5c2f-98bd-6dc0ccc4ba2f" include("../ext/HDF5Ext.jl")
        @require TensorMarket = "8b7d4fe7-0b45-4d0d-9dd8-5cc9b23b4b77" include("../ext/TensorMarketExt.jl")
        @require NPZ = "15e1cf62-19b3-5cfa-8e77-841668bca605" include("../ext/NPZExt.jl")
    end
end

@setup_workload begin
    # Putting some things in `setup` can reduce the size of the
    # precompile file and potentially make loading faster.
    @compile_workload begin
        # all calls in this block will be precompiled, regardless of whether
        # they belong to your package or not (on Julia 1.8 and higher)
        y = Tensor(Dense(Element(0.0)))
        A = Tensor(Dense(SparseList(Element(0.0))))
        x = Tensor(SparseList(Element(0.0)))
        Finch.execute_code(:ex, typeof(Finch.@finch_program_instance begin
                for j=_, i=_; y[i] += A[i, j] * x[j] end
            end
        ))

        if @load_preference("precompile", true)
            @info "Running enhanced precompilation... (to disable, run `using Preferences; Preferences.set_preferences!(\"Finch\", \"precompile\"=>false)`"
            include("../test/precompile.jl")
        end
    end
end

end<|MERGE_RESOLUTION|>--- conflicted
+++ resolved
@@ -50,11 +50,7 @@
 
 export choose, minby, maxby, overwrite, initwrite, filterop, d
 
-<<<<<<< HEAD
-export fill_value, AsArray
-=======
-export default, AsArray, expanddims
->>>>>>> e6622c43
+export fill_value, AsArray, expanddims
 
 export parallelAnalysis, ParallelAnalysisResults
 export parallel, realextent, extent, dimless

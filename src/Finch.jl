--- conflicted
+++ resolved
@@ -39,12 +39,9 @@
 
 export default, AsArray
 
-<<<<<<< HEAD
-export parallel
+
 export parallelAnalysis, ParallelAnalysisResults
-=======
 export parallel, extent, dimless
->>>>>>> c10aaa5b
 
 include("util.jl")
 

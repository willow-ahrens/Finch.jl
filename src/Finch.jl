module Finch

@static if !isdefined(Base, :get_extension)
    using Requires
end

using SyntaxInterface
using RewriteTools
using RewriteTools.Rewriters
using Base.Iterators
using Base: @kwdef
using Random: randsubseq, AbstractRNG, default_rng
using PrecompileTools
using Compat
using DataStructures
using JSON

export @finch, @finch_program, @finch_code, value

<<<<<<< HEAD
export Fiber, Fiber!, SparseList, SparseHash, SparseCOO, SparseByteMap, SparseTriangle, SparseVBL, Dense, Ragged, RepeatRLE, Element, Pattern, Scalar
=======
export Fiber, Fiber!, Scalar
export SparseList, SparseListLevel
export SparseHash, SparseHashLevel
export SparseCOO, SparseCOOLevel
export SparseByteMap, SparseByteMapLevel
export SparseVBL, SparseVBLLevel
export Dense, DenseLevel
export RepeatRLE, RepeatRLELevel
export Element, ElementLevel
export Pattern, PatternLevel
>>>>>>> c5f6bafb
export walk, gallop, follow, extrude, laminate
export fiber, fiber!, @fiber, pattern!, dropdefaults, dropdefaults!, redefault!
export diagmask, lotrimask, uptrimask, bandmask

export choose, minby, maxby, overwrite, initwrite

export permit, offset, staticoffset, window

export default, AsArray

include("util.jl")

include("semantics.jl")
include("FinchNotation/FinchNotation.jl")
using .FinchNotation
using .FinchNotation: and, or, InitWriter
include("virtualize.jl")
include("style.jl")
include("lower.jl")
include("dimensionalize.jl")
include("annihilate.jl")

include("looplets/fills.jl")
include("looplets/nulls.jl")
include("looplets/shifts.jl")
include("looplets/chunks.jl")
include("looplets/runs.jl")
include("looplets/spikes.jl")
include("looplets/switches.jl")
include("looplets/phases.jl")
include("looplets/pipelines.jl")
include("looplets/cycles.jl")
include("looplets/jumpers.jl")
include("looplets/steppers.jl")

include("execute.jl")
include("masks.jl")
include("scalars.jl")

include("fibers.jl")
include("levels/sparselistlevels.jl")
include("levels/sparsehashlevels.jl")
include("levels/sparsecoolevels.jl")
include("levels/sparsebytemaplevels.jl")
include("levels/sparsevbllevels.jl")
include("levels/denselevels.jl")
include("levels/repeatrlelevels.jl")
include("levels/elementlevels.jl")
include("levels/patternlevels.jl")
include("levels/raggedlevels.jl")
include("levels/sparsetrianglelevels.jl")

include("traits.jl")

include("modifiers.jl")

export fsparse, fsparse!, fsprand, fspzeros, ffindnz, countstored

include("base/abstractarrays.jl")
include("base/abstractunitranges.jl")
include("base/broadcast.jl")
include("base/index.jl")
include("base/mapreduce.jl")
include("base/compare.jl")
include("base/copy.jl")
include("base/fsparse.jl")

@static if !isdefined(Base, :get_extension)
    function __init__()
        @require SparseArrays = "2f01184e-e22b-5df5-ae63-d93ebab69eaf" include("../ext/SparseArraysExt.jl")
        @require HDF5 = "f67ccb44-e63f-5c2f-98bd-6dc0ccc4ba2f" include("../ext/HDF5Ext/HDF5Ext.jl")
        @require TensorMarket = "8b7d4fe7-0b45-4d0d-9dd8-5cc9b23b4b77" include("../ext/TensorMarketExt.jl")
    end
end

@setup_workload begin
    # Putting some things in `setup` can reduce the size of the
    # precompile file and potentially make loading faster.
    @compile_workload begin
        # all calls in this block will be precompiled, regardless of whether
        # they belong to your package or not (on Julia 1.8 and higher)
        y = @fiber d(e(0.0))
        A = @fiber d(sl(e(0.0)))
        x = @fiber sl(e(0.0))
        Finch.execute_code(:ex, typeof(Finch.@finch_program_instance begin
                @loop j i y[i] += A[i, j] * x[j]
            end
        ))

    end
end

include("fileio/fiberio.jl")
include("fileio/binsparse.jl")
include("fileio/tensormarket.jl")

export fbrread, fbrwrite, bsread, bswrite
export ftnsread, ftnswrite, fttread, fttwrite

end<|MERGE_RESOLUTION|>--- conflicted
+++ resolved
@@ -17,20 +17,17 @@
 
 export @finch, @finch_program, @finch_code, value
 
-<<<<<<< HEAD
-export Fiber, Fiber!, SparseList, SparseHash, SparseCOO, SparseByteMap, SparseTriangle, SparseVBL, Dense, Ragged, RepeatRLE, Element, Pattern, Scalar
-=======
 export Fiber, Fiber!, Scalar
 export SparseList, SparseListLevel
 export SparseHash, SparseHashLevel
 export SparseCOO, SparseCOOLevel
+export SparseTriangle, SparseTriangleLevel
 export SparseByteMap, SparseByteMapLevel
 export SparseVBL, SparseVBLLevel
 export Dense, DenseLevel
 export RepeatRLE, RepeatRLELevel
 export Element, ElementLevel
 export Pattern, PatternLevel
->>>>>>> c5f6bafb
 export walk, gallop, follow, extrude, laminate
 export fiber, fiber!, @fiber, pattern!, dropdefaults, dropdefaults!, redefault!
 export diagmask, lotrimask, uptrimask, bandmask

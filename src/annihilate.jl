abstract type AbstractAlgebra end
struct DefaultAlgebra<:AbstractAlgebra end

struct Chooser{D} end

(f::Chooser{D})(x) where {D} = x
function (f::Chooser{D})(x, y, tail...) where {D}
    if isequal(x, D)
        return f(y, tail...)
    else
        return x
    end
end
"""
    choose(z)(a, b)

`choose(z)` is a function which returns whichever of `a` or `b` is not
[isequal](@ref) to `z`. If neither are `z`, then return `a`. Useful for getting
the first nonfill value in a sparse array.
```jldoctest setup=:(using Finch)
julia> a = @fiber(sl(e(0.0)), [0, 1.1, 0, 4.4, 0])
SparseList (0.0) [1:5]
├─[2]: 1.1
├─[4]: 4.4

julia> x = Scalar(0.0); @finch @loop i x[] <<choose(0.0)>>= a[i];

julia> x[]
1.1
```
"""
choose(d) = Chooser{d}()

"""
    minby(a, b)

Return the min of `a` or `b`, comparing them by `a[1]` and `b[1]`, and breaking
ties to the left. Useful for implementing argmin operations:
```jldoctest setup=:(using Finch)
julia> a = [7.7, 3.3, 9.9, 3.3, 9.9]; x = Scalar(Inf => 0);

julia> @finch @loop i x[] <<minby>>= a[i] => i;

julia> x[]
3.3 => 2
```
"""
minby(a, b) = a[1] > b[1] ? b : a

"""
    maxby(a, b)

Return the max of `a` or `b`, comparing them by `a[1]` and `b[1]`, and breaking
ties to the left. Useful for implementing argmax operations:
```jldoctest setup=:(using Finch)
julia> a = [7.7, 3.3, 9.9, 3.3, 9.9]; x = Scalar(-Inf => 0);

julia> @finch @loop i x[] <<maxby>>= a[i] => i;

julia> x[]
9.9 => 3
```
"""
maxby(a, b) = a[1] < b[1] ? b : a

function equiv(args...)
    @debug begin
        @assert allequal(args)
    end
    first(args)
end

isassociative(alg) = (f) -> isassociative(alg, f)
isassociative(alg, f::FinchNode) = f.kind === literal && isassociative(alg, f.val)
"""
    isassociative(algebra, f)

Return true when `f(a..., f(b...), c...) = f(a..., b..., c...)` in `algebra`.
"""
isassociative(::Any, f) = false
isassociative(::AbstractAlgebra, ::typeof(or)) = true
isassociative(::AbstractAlgebra, ::typeof(and)) = true
isassociative(::AbstractAlgebra, ::typeof(coalesce)) = true
isassociative(::AbstractAlgebra, ::typeof(something)) = true
isassociative(::AbstractAlgebra, ::typeof(+)) = true
isassociative(::AbstractAlgebra, ::typeof(*)) = true
isassociative(::AbstractAlgebra, ::typeof(min)) = true
isassociative(::AbstractAlgebra, ::typeof(max)) = true
isassociative(::AbstractAlgebra, ::typeof(minby)) = true
isassociative(::AbstractAlgebra, ::typeof(maxby)) = true
isassociative(::AbstractAlgebra, ::Chooser) = true

iscommutative(alg) = (f) -> iscommutative(alg, f)
iscommutative(alg, f::FinchNode) = f.kind === literal && iscommutative(alg, f.val)
"""
    iscommutative(algebra, f)

Return true when for all permutations p, `f(a...) = f(a[p]...)` in `algebra`.
"""
iscommutative(::Any, f) = false
iscommutative(::AbstractAlgebra, ::typeof(or)) = true
iscommutative(::AbstractAlgebra, ::typeof(and)) = true
iscommutative(::AbstractAlgebra, ::typeof(+)) = true
iscommutative(::AbstractAlgebra, ::typeof(*)) = true
iscommutative(::AbstractAlgebra, ::typeof(min)) = true
iscommutative(::AbstractAlgebra, ::typeof(max)) = true

isabelian(alg) = (f) -> isabelian(alg, f)
isabelian(alg, f) = isassociative(alg, f) && iscommutative(alg, f)

isdistributive(alg) = (f, g) -> isdistributive(alg, f, g)
isdistributive(alg, f::FinchNode, x::FinchNode) = isliteral(f) && isliteral(x) && isdistributive(alg, f.val, x.val)
"""
    isidempotent(algebra, f)

Return true when `f(a, b) = f(f(a, b), b)` in `algebra`.
"""
isdistributive(::Any, f, g) = false
isdistributive(::AbstractAlgebra, ::typeof(+), ::typeof(*)) = true

isidempotent(alg) = (f) -> isidempotent(alg, f)
isidempotent(alg, f::FinchNode) = f.kind === literal && isidempotent(alg, f.val)
"""
    isidempotent(algebra, f)

Return true when `f(a, b) = f(f(a, b), b)` in `algebra`.
"""
isidempotent(::Any, f) = false
isidempotent(::AbstractAlgebra, ::typeof(overwrite)) = true
isidempotent(::AbstractAlgebra, ::typeof(min)) = true
isidempotent(::AbstractAlgebra, ::typeof(max)) = true
isidempotent(::AbstractAlgebra, ::typeof(minby)) = true
isidempotent(::AbstractAlgebra, ::typeof(maxby)) = true
isidempotent(::AbstractAlgebra, ::Chooser) = true

"""
    isidentity(algebra, f, x)

Return true when `f(a..., x, b...) = f(a..., b...)` in `algebra`.
"""
isidentity(alg) = (f, x) -> isidentity(alg, f, x)
isidentity(alg, f::FinchNode, x::FinchNode) = isliteral(f) && isliteral(x) && isidentity(alg, f.val, x.val)
isidentity(::Any, f, x) = false
isidentity(::AbstractAlgebra, ::typeof(or), x) = x === false
isidentity(::AbstractAlgebra, ::typeof(and), x) = x === true
isidentity(::AbstractAlgebra, ::typeof(coalesce), x) = ismissing(x)
isidentity(::AbstractAlgebra, ::typeof(something), x) = !ismissing(x) && isnothing(x)
isidentity(::AbstractAlgebra, ::typeof(+), x) = !ismissing(x) && iszero(x)
isidentity(::AbstractAlgebra, ::typeof(*), x) = !ismissing(x) && isone(x)
isidentity(::AbstractAlgebra, ::typeof(min), x) = !ismissing(x) && isinf(x) && x > 0
isidentity(::AbstractAlgebra, ::typeof(max), x) = !ismissing(x) && isinf(x) && x < 0
isidentity(::AbstractAlgebra, ::typeof(minby), x) = !ismissing(x) && isinf(x[1]) && x > 0
isidentity(::AbstractAlgebra, ::typeof(maxby), x) = !ismissing(x) && isinf(x[1]) && x < 0
isidentity(::AbstractAlgebra, ::Chooser{D}, x) where {D} = isequal(x, D)
isidentity(::AbstractAlgebra, ::InitWriter{D}, x) where {D} = isequal(x, D)

isannihilator(alg) = (f, x) -> isannihilator(alg, f, x)
isannihilator(alg, f::FinchNode, x::FinchNode) = isliteral(f) && isliteral(x) && isannihilator(alg, f.val, x.val)
"""
    isannihilator(algebra, f, x)

Return true when `f(a..., x, b...) = x` in `algebra`.
"""
isannihilator(::Any, f, x) = false
isannihilator(::AbstractAlgebra, ::typeof(+), x) = ismissing(x) || isinf(x)
isannihilator(::AbstractAlgebra, ::typeof(*), x) = ismissing(x) || iszero(x)
isannihilator(::AbstractAlgebra, ::typeof(min), x) = ismissing(x) || isinf(x) && x < 0
isannihilator(::AbstractAlgebra, ::typeof(max), x) = ismissing(x) || isinf(x) && x > 0
isannihilator(::AbstractAlgebra, ::typeof(minby), x) = ismissing(x) || isinf(x[1]) && x < 0
isannihilator(::AbstractAlgebra, ::typeof(maxby), x) = ismissing(x) || isinf(x[1]) && x > 0
isannihilator(::AbstractAlgebra, ::typeof(or), x) = ismissing(x) || x === true
isannihilator(::AbstractAlgebra, ::typeof(and), x) = ismissing(x) || x === false

isinverse(alg) = (f, g) -> isinverse(alg, f, g)
isinverse(alg, f::FinchNode, g::FinchNode) = isliteral(f) && isliteral(g) && isinverse(alg, f.val, g.val)
"""
    isinverse(algebra, f, g)

Return true when `f(a, g(a))` is the identity under `f` in `algebra`.
"""
isinverse(::Any, f, g) = false
isinverse(::AbstractAlgebra, ::typeof(-), ::typeof(+)) = true
isinverse(::AbstractAlgebra, ::typeof(inv), ::typeof(*)) = true

isinvolution(alg) = (f) -> isinvolution(alg, f)
isinvolution(alg, f::FinchNode) = isliteral(f) && isinvolution(alg, f.val)
"""
    isinvolution(algebra, f)

Return true when `f(f(a)) = a` in `algebra`.
"""
isinvolution(::Any, f) = false
isinvolution(::AbstractAlgebra, ::typeof(-)) = true
isinvolution(::AbstractAlgebra, ::typeof(inv)) = true


getvars(arr::AbstractArray) = mapreduce(getvars, vcat, arr, init=[])
function getvars(node::FinchNode) 
    if node.kind == variable
        return [node]
    elseif istree(node)
        return mapreduce(getvars, vcat, arguments(node), init=[])
    else
        return []
    end
end

struct All{F}
    f::F
end

@inline (f::All{F})(args) where {F} = all(f.f, args)

"""
    base_rules(alg, ctx)

The basic rule set for Finch, uses the algebra to check properties of functions
like associativity, commutativity, etc. Also assumes the context has a static
hash names `shash`. This rule set simplifies, normalizes, and propagates
constants, and is the basis for how Finch understands sparsity.
"""
function base_rules(alg, ctx)
    shash = ctx.shash
    return [
        (@rule call(~f::isliteral, ~a::(All(isliteral))...) => literal(getval(f)(getval.(a)...))),

        (@rule loop(~i, sequence()) => sequence()),
        (@rule chunk(~i, ~a, sequence()) => sequence()),
        (@rule sequence(~a..., sequence(~b...), ~c...) => sequence(a..., b..., c...)),

<<<<<<< HEAD
        (@rule call($(literal(>=)), call($(literal(max)), ~a...), ~b) => call(or, map(x -> call(x >= b), a)...)),
        (@rule call($(literal(>)), call($(literal(max)), ~a...), ~b) => call(or, map(x -> call(x > b), a)...)),
        (@rule call($(literal(<=)), call($(literal(max)), ~a...), ~b) => call(and, map(x -> call(x <= b), a)...)),
        (@rule call($(literal(<)), call($(literal(max)), ~a...), ~b) => call(and, map(x -> call(x < b), a)...)),
        (@rule call($(literal(>=)), call($(literal(min)), ~a...), ~b) => call(and, map(x -> call(x >= b), a)...)),
        (@rule call($(literal(>)), call($(literal(min)), ~a...), ~b) => call(and, map(x -> call(x > b), a)...)),
        (@rule call($(literal(<=)), call($(literal(min)), ~a...), ~b) => call(or, map(x -> call(x <= b), a)...)),
        (@rule call($(literal(<)), call($(literal(min)), ~a...), ~b) => call(or, map(x -> call(x < b), a)...)),

=======
        (@rule call(>=, call(max, ~a...), ~b) => call(or, map(x -> call(x >= b), a)...)),
        (@rule call(>, call(max, ~a...), ~b) => call(or, map(x -> call(x > b), a)...)),
        (@rule call(<=, call(max, ~a...), ~b) => call(and, map(x -> call(x <= b), a)...)),
        (@rule call(<, call(max, ~a...), ~b) => call(and, map(x -> call(x < b), a)...)),
        (@rule call(>=, call(min, ~a...), ~b) => call(and, map(x -> call(x >= b), a)...)),
        (@rule call(>, call(min, ~a...), ~b) => call(and, map(x -> call(x > b), a)...)),
        (@rule call(<=, call(min, ~a...), ~b) => call(or, map(x -> call(x <= b), a)...)),
        (@rule call(<, call(min, ~a...), ~b) => call(or, map(x -> call(x < b), a)...)),
>>>>>>> bc5b0c8d
        (@rule call(~f::isassociative(alg), ~a..., call(~f, ~b...), ~c...) => call(f, a..., b..., c...)),
        (@rule call(~f::iscommutative(alg), ~a...) => if !(issorted(a, by = shash))
            call(f, sort(a, by = shash)...)
        end),
        (@rule call(~f::isidempotent(alg), ~a...) => if !allunique(a)
            call(f, unique(a)...)
        end),
        (@rule call(~f::isassociative(alg), ~a..., ~b::isliteral, ~c::isliteral, ~d...) => call(f, a..., f.val(b.val, c.val), d...)),
        (@rule call(~f::isabelian(alg), ~a..., ~b::isliteral, ~c..., ~d::isliteral, ~e...) => call(f, a..., f.val(b.val, d.val), c..., e...)),
        (@rule call(~f, ~a..., ~b, ~c...) => if isannihilator(alg, f, b) b end),
        (@rule call(~f, ~a..., ~b, ~c, ~d...) => if isidentity(alg, f, b)
            call(f, a..., c, d...)
        end),
        (@rule call(~f, ~a..., ~b, ~c, ~d...) => if isidentity(alg, f, c)
            call(f, a..., b, d...)
        end),
        (@rule call(~f, ~a) => if isassociative(alg, f) a end), #TODO

        (@rule assign(access(~a, updater(~m), ~i...), ~f, ~b) => if isidentity(alg, f, b) sequence() end),
        (@rule assign(access(~a, ~m, ~i...), $(literal(missing))) => sequence()),
        (@rule assign(access(~a, ~m, ~i..., $(literal(missing)), ~j...), ~b) => sequence()),
        (@rule call(coalesce, ~a..., ~b, ~c...) => if isvalue(b) && !(Missing <: b.type) || isliteral(b) && !ismissing(b.val)
            call(coalesce, a..., b)
        end),
        (@rule call(something, ~a..., ~b, ~c...) => if isvalue(b) && !(Nothing <: b.type) || isliteral(b) && b != literal(nothing)
            call(something, a..., b)
        end),

        (@rule call(identity, ~a) => a),
        (@rule call(overwrite, ~a, ~b) => b),
        (@rule call(~f::isliteral, ~a, ~b) => if f.val isa InitWriter b end),
        (@rule call(ifelse, true, ~a, ~b) => a),
        (@rule call(ifelse, false, ~a, ~b) => b),
        (@rule call(ifelse, ~a, ~b, ~b) => b),
        (@rule $(literal(-0.0)) => literal(0.0)),

        (@rule call(~f, call(~g, ~a, ~b...)) => if isinverse(alg, f, g) && isassociative(alg, g)
            call(g, call(f, a), map(c -> call(f, call(g, c)), b)...)
        end),

        (@rule call(~g, ~a..., ~b, ~c..., call(~f, ~b), ~d...) => if isinverse(alg, f, g) && isassociative(alg, g)
            call(g, a..., c..., d...)
        end),

        (@rule call(-, ~a, ~b) => call(+, a, call(-, b))),
        (@rule call(/, ~a, ~b) => call(*, a, call(inv, b))),

        (@rule call(~f::isinvolution(alg), call(~f, ~a)) => a),
        (@rule call(~f, ~a..., call(~g, ~b), ~c...) => if isdistributive(alg, g, f)
            call(g, call(f, a..., b, c...))
        end),

        (@rule call(/, ~a) => call(inv, a)),

        (@rule sieve(true, ~a) => a),
        (@rule sieve(false, ~a) => sequence()), #TODO should add back skipvisitor

        (@rule chunk(~i, ~a, assign(access(~b, updater(~m), ~j...), ~f::isidempotent(alg), ~c)) => begin
            if i ∉ j && getname(i) ∉ getunbound(c)
                assign(access(b, updater(m), j...), f, c)
            end
        end),
        (@rule chunk(~i, ~a, assign(access(~b, updater(~m), ~j...), +, ~d)) => begin
            if i ∉ j && getname(i) ∉ getunbound(d)
                assign(access(b, updater(m), j...), +, call(*, measure(a), d))
            end
        end),
        #((x) -> println(x)),
    ]
end

@kwdef mutable struct Simplify
    body
end

struct SimplifyStyle end

(ctx::Stylize{LowerJulia})(::Simplify) = SimplifyStyle()
combine_style(a::DefaultStyle, b::SimplifyStyle) = SimplifyStyle()
combine_style(a::ThunkStyle, b::SimplifyStyle) = ThunkStyle()
combine_style(a::SimplifyStyle, b::SimplifyStyle) = SimplifyStyle()

"""
    getrules(alg, ctx)

Return an array of rules to use for annihilation/simplification during 
compilation. One can dispatch on the `alg` trait to specialize the rule set for
different algebras.
"""
getrules(alg, ctx) = base_rules(alg, ctx)

"""
    getrules(alg, ctx::LowerJulia, var, tns)

Return a list of constant propagation rules for a tensor stored in variable var.
"""
getrules(alg, ctx, var, val) = base_rules(alg, ctx, var, val)

getrules(alg, ctx, var) = base_rules(alg, ctx, var)

base_rules(alg, ctx::LowerJulia, var, tns) = []

base_rules(alg, ctx::LowerJulia, tns) = []

getrules(ctx::LowerJulia) = getrules(ctx.algebra, ctx)

simplify(node, ctx) = node
function simplify(node::FinchNode, ctx)
    rules = getrules(ctx.algebra, ctx)
    Prewalk((node) -> begin
        if isvariable(node)
            append!(rules, getrules(ctx.algebra, ctx, node, resolve(node, ctx)))
        elseif isvirtual(node)
            append!(rules, getrules(ctx.algebra, ctx, node.val))
        end
        nothing
    end)(node)
    Rewrite(Fixpoint(Prewalk(Chain(rules))))(node)
end

function (ctx::LowerJulia)(root, ::SimplifyStyle)
    global rules
    root = Rewrite(Prewalk((x) -> if x.kind === virtual && x.val isa Simplify x.val.body end))(root)
    root = simplify(root, ctx)
    ctx(root)
end

FinchNotation.finch_leaf(x::Simplify) = virtual(x)<|MERGE_RESOLUTION|>--- conflicted
+++ resolved
@@ -228,17 +228,6 @@
         (@rule chunk(~i, ~a, sequence()) => sequence()),
         (@rule sequence(~a..., sequence(~b...), ~c...) => sequence(a..., b..., c...)),
 
-<<<<<<< HEAD
-        (@rule call($(literal(>=)), call($(literal(max)), ~a...), ~b) => call(or, map(x -> call(x >= b), a)...)),
-        (@rule call($(literal(>)), call($(literal(max)), ~a...), ~b) => call(or, map(x -> call(x > b), a)...)),
-        (@rule call($(literal(<=)), call($(literal(max)), ~a...), ~b) => call(and, map(x -> call(x <= b), a)...)),
-        (@rule call($(literal(<)), call($(literal(max)), ~a...), ~b) => call(and, map(x -> call(x < b), a)...)),
-        (@rule call($(literal(>=)), call($(literal(min)), ~a...), ~b) => call(and, map(x -> call(x >= b), a)...)),
-        (@rule call($(literal(>)), call($(literal(min)), ~a...), ~b) => call(and, map(x -> call(x > b), a)...)),
-        (@rule call($(literal(<=)), call($(literal(min)), ~a...), ~b) => call(or, map(x -> call(x <= b), a)...)),
-        (@rule call($(literal(<)), call($(literal(min)), ~a...), ~b) => call(or, map(x -> call(x < b), a)...)),
-
-=======
         (@rule call(>=, call(max, ~a...), ~b) => call(or, map(x -> call(x >= b), a)...)),
         (@rule call(>, call(max, ~a...), ~b) => call(or, map(x -> call(x > b), a)...)),
         (@rule call(<=, call(max, ~a...), ~b) => call(and, map(x -> call(x <= b), a)...)),
@@ -247,7 +236,6 @@
         (@rule call(>, call(min, ~a...), ~b) => call(and, map(x -> call(x > b), a)...)),
         (@rule call(<=, call(min, ~a...), ~b) => call(or, map(x -> call(x <= b), a)...)),
         (@rule call(<, call(min, ~a...), ~b) => call(or, map(x -> call(x < b), a)...)),
->>>>>>> bc5b0c8d
         (@rule call(~f::isassociative(alg), ~a..., call(~f, ~b...), ~c...) => call(f, a..., b..., c...)),
         (@rule call(~f::iscommutative(alg), ~a...) => if !(issorted(a, by = shash))
             call(f, sort(a, by = shash)...)

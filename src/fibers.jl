--- conflicted
+++ resolved
@@ -372,48 +372,4 @@
 Base.summary(fbr::SubFiber) = "$(join(size(fbr), "×")) SubFiber($(summary_f_code(fbr.lvl)))"
 
 Base.similar(fbr::AbstractFiber) = Fiber(similar_level(fbr.lvl))
-<<<<<<< HEAD
-Base.similar(fbr::AbstractFiber, dims::Tuple) = Fiber(similar_level(fbr.lvl, dims...))
-
-function base_rules(alg, ctx::LowerJulia, a, tns::VirtualFiber)
-    return [
-        #=
-        (@rule loop(~i, assign(access(~a, ~m), $(literal(+)), ~b::isliteral)) =>
-            assign(access(a, m), +, call(*, b, measure(ctx.dims[i])))
-        ),
-
-        (@rule loop(~i, sequence(~s1::ortho(a)..., assign(access(~a, ~m), $(literal(+)), ~b::isliteral), ~s2::ortho(a)...)) =>
-            sequence(assign(access(a, m), +, call(*, b, measure(ctx.dims[i]))), loop(i, sequence(s1..., s2...)))
-        ),
-        (@rule loop(~i, assign(access(~a, ~m), ~f::isidempotent(alg), ~b::isliteral)) =>
-            assign(access(a, m), f, b)
-        ),
-        (@rule loop(~i, sequence(~s1::ortho(a)..., assign(access(~a, ~m), ~f::isidempotent(alg), ~b::isliteral), ~s2::ortho(a)...)) =>
-            sequence(assign(access(a, m), f, b), loop(i, sequence(s1..., s2...)))
-        ),
-        (@rule sequence(~s1..., assign(access(a, ~m), ~f::isabelian(alg), ~b), ~s2::ortho(a)..., assign(access(a, ~m), ~f, ~c), ~s3...) =>
-            sequence(s1..., assign(access(a, m), f, call(f, b, c)))
-        ),
-        =#
-
-        (@rule sequence(~s1..., declare(a, ~z), ~s2::ortho(a)..., freeze(a), ~s3...) =>
-            sequence(s1..., s2..., declare(a, z), freeze(a), s3...)
-        ),
-        (@rule sequence(~s1..., declare(a, ~z), freeze(a), ~s2::ortho(a)..., ~s3, ~s4...) =>
-            if (s3 = Postwalk(@rule access(a, reader(), ~i...) => z)(s3)) !== nothing
-                sequence(s1..., declare(a, ~z), freeze(a), s2..., s3, s4...)
-            end
-        ),
-        (@rule sequence(~s1..., thaw(a, ~z), ~s2::ortho(a)..., freeze(a), ~s3...) =>
-            sequence(s1..., s2..., s3...)
-        ),
-        #=
-        (@rule sequence(~s1..., declare(a, ~z), ~s2..., freeze(a), ~s3::ortho(a)...) =>
-            sequence(s1..., s2..., s3...)
-        ),
-        =#
-    ]
-end
-=======
-Base.similar(fbr::AbstractFiber, dims::Tuple) = Fiber(similar_level(fbr.lvl, dims...))
->>>>>>> 4562cc96
+Base.similar(fbr::AbstractFiber, dims::Tuple) = Fiber(similar_level(fbr.lvl, dims...))
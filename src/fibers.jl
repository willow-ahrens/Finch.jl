include("environments.jl")

"""
    Fiber(lvl, env=Environment())

A fiber is a combination of a (possibly nested) level `lvl` and an environment
`env`. The environment is often used to refer to a particular fiber within the
level. Fibers are arrays, of sorts. The function `refindex(fbr, i...)` is used
as a reference implementation of getindex for the fiber. Accessing an
`N`-dimensional fiber with less than `N` indices will return another fiber.
"""
struct Fiber{Lvl, Env}
    lvl::Lvl
    env::Env
end

Fiber{Lvl}(lvl::Lvl, env::Env) where {Lvl, Env} = Fiber{Lvl, Env}(lvl, env)

@inline Base.ndims(::Fiber{Lvl}) where {Lvl} = level_ndims(Lvl)
@inline Base.ndims(::Type{<:Fiber{Lvl}}) where {Lvl} = level_ndims(Lvl)
@inline Base.size(fbr::Fiber) = level_size(fbr.lvl)
@inline Base.axes(fbr::Fiber) = level_axes(fbr.lvl)
@inline Base.eltype(::Fiber{Lvl}) where {Lvl} = level_eltype(Lvl)
@inline Base.eltype(::Type{<:Fiber{Lvl}}) where {Lvl} = level_eltype(Lvl)
@inline default(::Fiber{Lvl}) where {Lvl} = level_default(Lvl)
@inline default(::Type{<:Fiber{Lvl}}) where {Lvl} = level_default(Lvl)

#TODO dirty should be a fiber field, because it's global to a fiber and not unique to a level.

"""
    VirtualFiber(lvl, env)

A virtual fiber is the avatar of a fiber for the purposes of compilation. Two
fibers should share a `name` only if they hold the same data. `lvl` is a virtual
object representing the level nest and `env` is a virtual object representing
the environment.
"""
mutable struct VirtualFiber{Lvl}
    lvl::Lvl
    env
    function VirtualFiber{Lvl}(lvl::Lvl, env) where {Lvl}
        @assert !(lvl isa Vector)
        @assert env != nothing
        new{Lvl}(lvl, env)
    end
end
VirtualFiber(lvl::Lvl, env) where {Lvl} = VirtualFiber{Lvl}(lvl, env)

function virtualize(ex, ::Type{<:Fiber{Lvl, Env}}, ctx, tag=ctx.freshen(:tns)) where {Lvl, Env}
    lvl = virtualize(:($ex.lvl), Lvl, ctx, Symbol(tag, :_lvl))
    env = virtualize(:($ex.env), Env, ctx)
    env.name = tag
    VirtualFiber(lvl, env)
end
(ctx::Finch.LowerJulia)(fbr::VirtualFiber) = :(Fiber($(ctx(fbr.lvl)), $(ctx(fbr.env))))
IndexNotation.isliteral(::VirtualFiber) =  false

virtual_size(tns::VirtualFiber, ctx) = virtual_level_size(tns.lvl, ctx)
function virtual_resize!(tns::VirtualFiber, ctx, dims...)
    tns.lvl = virtual_level_resize!(tns.lvl, ctx, dims...)
    (tns, nodim)
end
virtual_eltype(tns::VirtualFiber) = virtual_level_eltype(tns.lvl)
virtual_elaxis(tns::VirtualFiber) = nodim
virtual_default(tns::VirtualFiber) = virtual_level_default(tns.lvl)

"""
    default(fbr)

The default for a fiber is the value that each element of the fiber will have
after initialization. This value is most often zero, and defaults to nothing.

See also: [`initialize!`](@ref)
"""
function default end

"""
    initialize!(fbr, ctx)

Initialize the virtual fiber to it's default value in the context `ctx`. Return the new fiber object.
"""
function initialize!(fbr::VirtualFiber, ctx::LowerJulia)
    lvl = initialize_level!(fbr.lvl, ctx, literal(1))
    push!(ctx.preamble, assemble_level!(lvl, ctx, literal(1), literal(1))) #TODO this feels unnecessary?
    fbr = VirtualFiber(lvl, fbr.env)
end

function get_reader(fbr::VirtualFiber, ctx::LowerJulia, protos...)
    return get_level_reader(fbr.lvl, ctx, literal(1), protos...)
end

function get_updater(fbr::VirtualFiber, ctx::LowerJulia, protos...)
    return get_level_updater(fbr.lvl, ctx, literal(1), protos...)
end

"""
    initialize_level!(fbr, ctx, pos)

Initialize the level within the virtual fiber to it's default value in the
context `ctx` with access mode `mode`. Return the new level.
"""
function initialize_level! end

<<<<<<< HEAD


"""
    freeze!(fbr, ctx, mode, idxs...)

Freeze the virtual fiber in the context `ctx` with access mode `mode`. Return
=======
initialize_level!(fbr, ctx, mode) = fbr.lvl

data_rep(fbr::Fiber) = data_rep(typeof(fbr))
data_rep(::Type{<:Fiber{Lvl}}) where {Lvl} = SolidData(data_rep_level(Lvl))

"""
Finalize the virtual fiber in the context `ctx` with access mode `mode`. Return
>>>>>>> 0d00911f
the new fiber object.
"""
function freeze!(fbr::VirtualFiber, ctx::LowerJulia, mode, idxs...)
    if mode.kind === updater
        return VirtualFiber(freeze_level!(fbr.lvl, ctx, envposition(fbr.env)), fbr.env)
    else
        return fbr
    end
end

"""
    freeze_level!(fbr, ctx, mode)

Freeze the level within the virtual fiber. These are the bulk cleanup steps.
"""
function freeze_level! end

freeze_level!(fbr, ctx, mode) = fbr.lvl

function trim!(fbr::VirtualFiber, ctx)
    delete!(fbr.env, :name)
    VirtualFiber(trim_level!(fbr.lvl, ctx, 1), fbr.env)
end
trim!(fbr, ctx) = fbr

#TODO get rid of these when we redo unfurling
set_clean!(lvl, ctx) = quote end
get_dirty(lvl, ctx) = true


get_furl_root(idx) = nothing
function get_furl_root(idx::IndexNode)
    if idx.kind === index
        return idx
    elseif idx.kind === access && idx.tns.kind === virtual
        get_furl_root_access(idx, idx.tns.val)
    elseif idx.kind === protocol
        return get_furl_root(idx.idx)
    else
        return nothing
    end
end
get_furl_root_access(idx, tns) = nothing
#These are also good examples of where modifiers might be great.

supports_reassembly(lvl) = false

function Base.show(io::IO, fbr::Fiber)
    print(io, "Fiber(")
    print(io, fbr.lvl)
    print(io, ", ")
    print(io, fbr.env)
    print(io, ")")
end

function Base.show(io::IO, mime::MIME"text/plain", fbr::Fiber)
    if get(io, :compact, false)
        print(io, "@fiber($(summary_f_code(fbr.lvl)))")
    else
        display_fiber(io, mime, fbr)
    end
end

#=
function Base.show(io::IO, fbr::VirtualFiber)
    print(io, getname(fbr))
end
function Base.show(io::IO, ext::Extent)
    print(io, ext.start)
    print(io, ":")
    print(io, ext.stop)
end
=#

function Base.show(io::IO, mime::MIME"text/plain", fbr::VirtualFiber)
    if get(io, :compact, false)
        print(io, "@virtualfiber($(summary_f_code(fbr.lvl)))")
    else
        show(io, fbr)
    end
end

function display_fiber_data(io::IO, mime::MIME"text/plain", fbr, N, crds, print_coord, get_fbr)
    (height, width) = displaysize(io)
    depth = envdepth(fbr.env)

    println(io, "│ "^(depth + N))
    if ndims(fbr) == N
        print_elem(io, crd) = show(IOContext(io, :compact=>true), get_fbr(crd))
        calc_pad(crd) = max(textwidth(sprint(print_coord, crd)), textwidth(sprint(print_elem, crd)))
        print_coord_pad(io, crd) = (print_coord(io, crd); print(io, " "^(calc_pad(crd) - textwidth(sprint(print_coord, crd)))))
        print_elem_pad(io, crd) = (print_elem(io, crd); print(io, " "^(calc_pad(crd) - textwidth(sprint(print_elem, crd)))))
        print_coords(io, crds) = (foreach(crd -> (print_coord_pad(io, crd); print(io, " ")), crds[1:end-1]); if !isempty(crds) print_coord_pad(io, crds[end]) end)
        print_elems(io, crds) = (foreach(crd -> (print_elem_pad(io, crd); print(io, " ")), crds[1:end-1]); if !isempty(crds) print_elem_pad(io, crds[end]) end)
        width -= depth * 2 + 2
        if length(crds) < width && textwidth(sprint(print_coords, crds)) < width
            print(io, "│ "^depth, "└─"^N); print_coords(io, crds); println(io)
            print(io, "│ "^depth, "  "^N); print_elems(io, crds); println(io)
        else
            leftwidth = cld(width - 1, 2)
            leftsize = searchsortedlast(cumsum(map(calc_pad, crds[1:min(end, leftwidth)]) .+ 1), leftwidth)
            leftpad = " " ^ (leftwidth - textwidth(sprint(print_coords, crds[1:leftsize])))
            rightwidth = width - leftwidth - 1
            rightsize = searchsortedlast(cumsum(map(calc_pad, reverse(crds[max(end - rightwidth, 1):end])) .+ 1), rightwidth)
            rightpad = " " ^ (rightwidth - textwidth(sprint(print_coords, crds[end-rightsize + 1:end])))
            print(io, "│ "^depth, "└─"^N); print_coords(io, crds[1:leftsize]); print(io, leftpad, " ", rightpad); print_coords(io, crds[end-rightsize + 1:end]); println(io)
            print(io, "│ "^depth, "  "^N); print_elems(io, crds[1:leftsize]); print(io, leftpad, "…", rightpad); print_elems(io, crds[end-rightsize + 1:end]); println(io)
        end
    else
        cap = 2
        if length(crds) > 2cap + 1
            foreach((crd -> (print(io, "│ " ^ depth, "├─"^N); print_coord(io, crd); println(io, ":"); show(io, mime, get_fbr(crd)); println(io, "│ "^(depth + N)))), crds[1:cap])
            
            println(io, "│ " ^ depth, "│ ⋮")
            println(io, "│ " ^ depth, "│")
            foreach((crd -> (print(io, "│ " ^ depth, "├─"^N); print_coord(io, crd); println(io, ":"); show(io, mime, get_fbr(crd)); println(io, "│ "^(depth + N)))), crds[end - cap + 1:end - 1])
            !isempty(crds) && (print(io, "│ " ^ depth, "├─"^N); print_coord(io, crds[end]); println(io, ":"); show(io, mime, get_fbr(crds[end])))
        else
            foreach((crd -> (print(io, "│ " ^ depth, "├─"^N); print_coord(io, crd); println(io, ":"); show(io, mime, get_fbr(crd)); println(io, "│ "^(depth + N)))), crds[1:end - 1])
            !isempty(crds) && (print(io, "│ " ^ depth, "├─"^N); print_coord(io, crds[end]); println(io, ":"); show(io, mime, get_fbr(crds[end])))
        end
    end
end

"""
    @fiber ctr

Construct a fiber using abbreviated level constructor names. To override
abbreviations, expressions may be interpolated with `\$`. For example,
`Fiber(DenseLevel(SparseListLevel(Element(0.0))))` can also be constructed as
`@fiber(sl(d(e(0.0))))`. Consult the documentation for the helper function
[f_code](@ref) for a full listing of level format codes.
"""
macro fiber(ex)
    function walk(ex)
        if ex isa Expr && ex.head == :$
            return esc(ex.args[1])
        elseif ex isa Expr
            return Expr(ex.head, map(walk, ex.args)...)
        elseif ex isa Symbol
            return :(@something($f_code($(Val(ex))), $(esc(ex))))
        else
            return esc(ex)
        end
    end
    return :($Fiber($(walk(ex))))
end

@inline f_code(@nospecialize ::Any) = nothing

Base.summary(fbr::Fiber) = "$(join(size(fbr), "×")) @fiber($(summary_f_code(fbr.lvl)))"

Base.similar(fbr::Fiber) = Fiber(similar_level(fbr.lvl))
Base.similar(fbr::Fiber, dims::Tuple) = Fiber(similar_level(fbr.lvl, dims...))<|MERGE_RESOLUTION|>--- conflicted
+++ resolved
@@ -101,22 +101,13 @@
 """
 function initialize_level! end
 
-<<<<<<< HEAD
-
-
-"""
-    freeze!(fbr, ctx, mode, idxs...)
-
-Freeze the virtual fiber in the context `ctx` with access mode `mode`. Return
-=======
-initialize_level!(fbr, ctx, mode) = fbr.lvl
-
 data_rep(fbr::Fiber) = data_rep(typeof(fbr))
 data_rep(::Type{<:Fiber{Lvl}}) where {Lvl} = SolidData(data_rep_level(Lvl))
 
 """
-Finalize the virtual fiber in the context `ctx` with access mode `mode`. Return
->>>>>>> 0d00911f
+    freeze!(fbr, ctx, mode, idxs...)
+
+Freeze the virtual fiber in the context `ctx` with access mode `mode`. Return
 the new fiber object.
 """
 function freeze!(fbr::VirtualFiber, ctx::LowerJulia, mode, idxs...)

include("environments.jl")

"""
    Fiber(lvl, env=Environment())

A fiber is a combination of a (possibly nested) level `lvl` and an environment
`env`. The environment is often used to refer to a particular fiber within the
level. Fibers are arrays, of sorts. The function `refindex(fbr, i...)` is used
as a reference implementation of getindex for the fiber. Accessing an
`N`-dimensional fiber with less than `N` indices will return another fiber.
"""
struct Fiber{Lvl, Env}
    lvl::Lvl
    env::Env
end
Fiber(lvl::Lvl) where {Lvl} = Fiber{Lvl}(lvl)
Fiber{Lvl}(lvl::Lvl, env::Env=Environment()) where {Lvl, Env} = Fiber{Lvl, Env}(lvl, env)

"""
    VirtualFiber(lvl, env)

A virtual fiber is the avatar of a fiber for the purposes of compilation. Two
fibers should share a `name` only if they hold the same data. `lvl` is a virtual
object representing the level nest and `env` is a virtual object representing
the environment.
"""
mutable struct VirtualFiber{Lvl}
    lvl::Lvl
    env
    function VirtualFiber{Lvl}(lvl::Lvl, env) where {Lvl}
        @assert !(lvl isa Vector)
        @assert env != nothing
        new{Lvl}(lvl, env)
    end
end
VirtualFiber(lvl::Lvl, env) where {Lvl} = VirtualFiber{Lvl}(lvl, env)

function virtualize(ex, ::Type{<:Fiber{Lvl, Env}}, ctx, tag=ctx.freshen(:tns)) where {Lvl, Env}
    lvl = virtualize(:($ex.lvl), Lvl, ctx, Symbol(tag, :_lvl))
    env = virtualize(:($ex.env), Env, ctx)
    env.name = tag
    VirtualFiber(lvl, env)
end
(ctx::Finch.LowerJulia)(fbr::VirtualFiber) = :(Fiber($(ctx(fbr.lvl)), $(ctx(fbr.env))))
IndexNotation.isliteral(::VirtualFiber) =  false

getname(fbr::VirtualFiber) = envname(fbr.env)
setname(fbr::VirtualFiber, name) = VirtualFiber(fbr.lvl, envrename!(fbr.env, name))
#setname(fbr::VirtualFiber, name) = (fbr.env.name = name; fbr)

priority(::VirtualFiber) = (3,6)
comparators(x::VirtualFiber) = (Lexicography(getname(x)),) #TODO this is probably good enough, but let's think about it later.

"""
    default(fbr)

The default for a fiber is the value that each element of the fiber will have
after initialization. This value is most often zero, and defaults to nothing.

See also: [`initialize!`](@ref)
"""
function default end

"""
    initialize!(fbr, ctx, mode)

Initialize the virtual fiber to it's default value in the context `ctx` with
access mode `mode`. Return the new fiber object.
"""
function initialize!(fbr::VirtualFiber, ctx::LowerJulia, mode, idxs...)
    if mode.kind === updater
        fbr = VirtualFiber(initialize_level!(fbr, ctx, mode), fbr.env)
        assemble!(fbr, ctx, mode)
    end
    return refurl(fbr, ctx, mode, idxs...)
end

"""
    initialize_level!(fbr, ctx, mode)

Initialize the level within the virtual fiber to it's default value in the
context `ctx` with access mode `mode`. Return the new level.
"""
function initialize_level! end

initialize_level!(fbr, ctx, mode) = fbr.lvl



"""
    finalize!(fbr, ctx, mode, idxs...)

Finalize the virtual fiber in the context `ctx` with access mode `mode`. Return
the new fiber object.
"""
function finalize!(fbr::VirtualFiber, ctx::LowerJulia, mode, idxs...)
    if mode.kind === updater
        return VirtualFiber(finalize_level!(fbr, ctx, mode), fbr.env)
    else
        return fbr
    end
end

"""
    finalize_level!(fbr, ctx, mode)

Finalize the level within the virtual fiber. These are the bulk cleanup steps.
"""
function finalize_level! end

finalize_level!(fbr, ctx, mode) = fbr.lvl

#TODO get rid of isa IndexNode when this is all over

function stylize_access(node, ctx::Stylize{LowerJulia}, tns::VirtualFiber)
    if !isempty(node.idxs)
        if getunbound(node.idxs[1]) ⊆ keys(ctx.ctx.bindings)
            return SelectStyle()
        elseif ctx.root isa IndexNode && ctx.root.kind === loop && ctx.root.idx == get_furl_root(node.idxs[1])
            return ChunkStyle()
        end
    end
    return DefaultStyle()
end

function select_access(node, ctx::Finch.SelectVisitor, tns::VirtualFiber)
    if !isempty(node.idxs)
        if getunbound(node.idxs[1]) ⊆ keys(ctx.ctx.bindings)
            var = index(ctx.ctx.freshen(:s))
            ctx.idxs[var] = node.idxs[1]
            return access(node.tns, node.mode, var, node.idxs[2:end]...)
        end
    end
    return similarterm(node, operation(node), map(ctx, arguments(node)))
end

function chunkify_access(node, ctx, tns::VirtualFiber)
    if !isempty(node.idxs)
        idxs = map(ctx, node.idxs)
        if ctx.idx == get_furl_root(node.idxs[1])
            return access(unfurl(tns, ctx.ctx, node.mode, nothing, node.idxs...), node.mode, get_furl_root(node.idxs[1])) #TODO do this nicer
        else
            return access(node.tns, node.mode, idxs...)
        end
    end
    return node
end

get_furl_root(idx) = nothing
<<<<<<< HEAD
function get_furl_root(idx::CINNode)
    if idx.kind === index
=======
function get_furl_root(idx::IndexNode)
    if idx.kind === name
>>>>>>> e585b2e1
        return idx
    elseif idx.kind === access && idx.tns.kind === virtual
        get_furl_root_access(idx, idx.tns.val)
    elseif idx.kind === protocol
        return get_furl_root(idx.idx)
    else
        return nothing
    end
end
get_furl_root_access(idx, tns) = nothing
#These are also good examples of where modifiers might be great.

refurl(tns, ctx, mode, idxs...) = access(tns, mode, idxs...)
<<<<<<< HEAD
function exfurl(tns, ctx, mode, idx::CINNode)
    if idx.kind === index
=======
function exfurl(tns, ctx, mode, idx::IndexNode)
    if idx.kind === name
>>>>>>> e585b2e1
        return tns
    elseif idx.kind === access && idx.tns.kind === virtual
        exfurl_access(tns, ctx, mode, idx, idx.tns.val)
    else
        error("unimplemented")
    end
end

function Base.show(io::IO, fbr::Fiber)
    print(io, "Fiber(")
    print(io, fbr.lvl)
    if fbr.env != Environment()
        print(io, ", ")
        print(io, fbr.env)
    end
    print(io, ")")
end

function show_region(io::IO, vec::Vector) 
    print(io, "[")
    if length(vec) > 3
        for i = 1:3
            print(io, vec[i])
            print(io, ", ")
        end
        print(io, "…")
    else
        for i = 1:length(vec)
            print(io, vec[i])
            i != length(vec) && print(io, ", ")
        end
    end
    print(io, "]")
end

function Base.show(io::IO, mime::MIME"text/plain", fbr::Fiber)
    if get(io, :compact, false)
        print(io, "@fiber($(summary_f_code(fbr.lvl)))")
    else
        display_fiber(io, mime, fbr)
    end
end

#=
function Base.show(io::IO, fbr::VirtualFiber)
    print(io, getname(fbr))
end
function Base.show(io::IO, ext::Extent)
    print(io, ext.start)
    print(io, ":")
    print(io, ext.stop)
end
=#

function Base.show(io::IO, mime::MIME"text/plain", fbr::VirtualFiber)
    if get(io, :compact, false)
        print(io, "@virtualfiber($(summary_f_code(fbr.lvl)))")
    else
        show(io, fbr)
    end
end

function display_fiber_data(io::IO, mime::MIME"text/plain", fbr, N, crds, print_coord, get_coord)
    (height, width) = displaysize(io)
    depth = envdepth(fbr.env)

    println(io, "│ "^(depth + N))
    if ndims(fbr) == N
        print_elem(io, crd) = show(IOContext(io, :compact=>true), fbr(get_coord(crd)...))
        calc_pad(crd) = max(textwidth(sprint(print_coord, crd)), textwidth(sprint(print_elem, crd)))
        print_coord_pad(io, crd) = (print_coord(io, crd); print(io, " "^(calc_pad(crd) - textwidth(sprint(print_coord, crd)))))
        print_elem_pad(io, crd) = (print_elem(io, crd); print(io, " "^(calc_pad(crd) - textwidth(sprint(print_elem, crd)))))
        print_coords(io, crds) = (foreach(crd -> (print_coord_pad(io, crd); print(io, " ")), crds[1:end-1]); if !isempty(crds) print_coord_pad(io, crds[end]) end)
        print_elems(io, crds) = (foreach(crd -> (print_elem_pad(io, crd); print(io, " ")), crds[1:end-1]); if !isempty(crds) print_elem_pad(io, crds[end]) end)
        width -= depth * 2 + 2
        if length(crds) < width && textwidth(sprint(print_coords, crds)) < width
            print(io, "│ "^depth, "└─"^N); print_coords(io, crds); println(io)
            print(io, "│ "^depth, "  "^N); print_elems(io, crds); println(io)
        else
            leftwidth = cld(width - 1, 2)
            leftsize = searchsortedlast(cumsum(map(calc_pad, crds[1:min(end, leftwidth)]) .+ 1), leftwidth)
            leftpad = " " ^ (leftwidth - textwidth(sprint(print_coords, crds[1:leftsize])))
            rightwidth = width - leftwidth - 1
            rightsize = searchsortedlast(cumsum(map(calc_pad, reverse(crds[max(end - rightwidth, 1):end])) .+ 1), rightwidth)
            rightpad = " " ^ (rightwidth - textwidth(sprint(print_coords, crds[end-rightsize + 1:end])))
            print(io, "│ "^depth, "└─"^N); print_coords(io, crds[1:leftsize]); print(io, leftpad, " ", rightpad); print_coords(io, crds[end-rightsize + 1:end]); println(io)
            print(io, "│ "^depth, "  "^N); print_elems(io, crds[1:leftsize]); print(io, leftpad, "…", rightpad); print_elems(io, crds[end-rightsize + 1:end]); println(io)
        end
    else
        cap = 2
        if length(crds) > 2cap + 1
            foreach((crd -> (print(io, "│ " ^ depth, "├─"^N); print_coord(io, crd); println(io, ":"); show(io, mime, fbr(get_coord(crd)...)); println(io, "│ "^(depth + N)))), crds[1:cap])
            
            println(io, "│ " ^ depth, "│ ⋮")
            println(io, "│ " ^ depth, "│")
            foreach((crd -> (print(io, "│ " ^ depth, "├─"^N); print_coord(io, crd); println(io, ":"); show(io, mime, fbr(get_coord(crd)...)); println(io, "│ "^(depth + N)))), crds[end - cap + 1:end - 1])
            !isempty(crds) && (print(io, "│ " ^ depth, "├─"^N); print_coord(io, crds[end]); println(io, ":"); show(io, mime, fbr(get_coord(crds[end])...)))
        else
            foreach((crd -> (print(io, "│ " ^ depth, "├─"^N); print_coord(io, crd); println(io, ":"); show(io, mime, fbr(get_coord(crd)...)); println(io, "│ "^(depth + N)))), crds[1:end - 1])
            !isempty(crds) && (print(io, "│ " ^ depth, "├─"^N); print_coord(io, crds[end]); println(io, ":"); show(io, mime, fbr(get_coord(crds[end])...)))
        end
    end
end

"""
    @fiber ctr

Construct a fiber using abbreviated level constructor names. To override
abbreviations, expressions may be interpolated with `\$`. For example,
`Fiber(DenseLevel(SparseListLevel(Element(0.0))))` can also be constructed as
`@fiber(sl(d(e(0.0))))`. Consult the documentation for the helper function
[f_code](@ref) for a full listing of level format codes.
"""
macro fiber(ex)
    function walk(ex)
        if ex isa Expr && ex.head == :$
            return esc(ex.args[1])
        elseif ex isa Expr
            return Expr(ex.head, map(walk, ex.args)...)
        elseif ex isa Symbol
            return :(@something($f_code($(Val(ex))), $(esc(ex))))
        else
            return esc(ex)
        end
    end
    return :($Fiber($(walk(ex))))
end

@inline f_code(@nospecialize ::Any) = nothing

Base.summary(fbr::Fiber) = "$(join(size(fbr), "×")) @fiber($(summary_f_code(fbr.lvl)))"

Base.similar(fbr::Fiber) = Fiber(similar_level(fbr.lvl))
Base.similar(fbr::Fiber, dims::Tuple) = Fiber(similar_level(fbr.lvl, dims...))<|MERGE_RESOLUTION|>--- conflicted
+++ resolved
@@ -147,13 +147,8 @@
 end
 
 get_furl_root(idx) = nothing
-<<<<<<< HEAD
-function get_furl_root(idx::CINNode)
+function get_furl_root(idx::IndexNode)
     if idx.kind === index
-=======
-function get_furl_root(idx::IndexNode)
-    if idx.kind === name
->>>>>>> e585b2e1
         return idx
     elseif idx.kind === access && idx.tns.kind === virtual
         get_furl_root_access(idx, idx.tns.val)
@@ -167,13 +162,8 @@
 #These are also good examples of where modifiers might be great.
 
 refurl(tns, ctx, mode, idxs...) = access(tns, mode, idxs...)
-<<<<<<< HEAD
-function exfurl(tns, ctx, mode, idx::CINNode)
+function exfurl(tns, ctx, mode, idx::IndexNode)
     if idx.kind === index
-=======
-function exfurl(tns, ctx, mode, idx::IndexNode)
-    if idx.kind === name
->>>>>>> e585b2e1
         return tns
     elseif idx.kind === access && idx.tns.kind === virtual
         exfurl_access(tns, ctx, mode, idx, idx.tns.val)

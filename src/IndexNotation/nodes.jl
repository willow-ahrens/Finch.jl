tab = "  "
<<<<<<< HEAD

const IS_TREE = 1
const IS_STATEFUL = 2
const ID = 4

@enum CINHead begin
    value    =  1ID
    virtual  =  2ID
    index     =  3ID
    literal  =  4ID
    with     =  5ID | IS_TREE | IS_STATEFUL
    multi    =  6ID | IS_TREE | IS_STATEFUL
    access   =  7ID | IS_TREE 
    protocol =  8ID | IS_TREE
    call     =  9ID | IS_TREE
    loop     = 10ID | IS_TREE | IS_STATEFUL
    chunk    = 11ID | IS_TREE | IS_STATEFUL
    sieve    = 12ID | IS_TREE | IS_STATEFUL
    assign   = 13ID | IS_TREE | IS_STATEFUL
    pass     = 14ID | IS_TREE | IS_STATEFUL
    reader   = 15ID | IS_TREE
    updater  = 16ID | IS_TREE
    lifetime = 17ID | IS_TREE | IS_STATEFUL
end

"""
    value(val, type)

Finch AST node representing an expression `val` of type `type`.
"""
value

"""
    virtual(val)

Finch AST node representing an object `val` which has special meaning to the compiler. This
type allows users to substitute their own ASTs, etc. into Finch expressions.
"""
virtual

struct CINNode
    kind::CINHead
=======
@enum IndexHead begin
    value=1
    virtual=2
    name=3
    literal=4
    with=5
    multi=6
    access=7
    protocol=8
    call=9
    loop=10
    chunk=11
    sieve=12
    assign=13
    pass=14
    reader=15
    writer=16
    updater=17
    lifetime=18
end

struct IndexNode
    kind::IndexHead
>>>>>>> e585b2e1
    val::Any
    type::Any
    children::Vector{IndexNode}
end

isvalue(node::IndexNode) = node.kind === value
#TODO Delete this one when you can
isvalue(node) = false

<<<<<<< HEAD
"""
    isstateful(node)

Returns true if the node is an index statement, and false if the node is an
index expression. Typically, index statements specify control flow and 
index expressions describe values.
"""
isstateful(node::CINNode) = Int(node.kind) & IS_STATEFUL != 0

SyntaxInterface.istree(node::CINNode) = Int(node.kind) & IS_TREE != 0
SyntaxInterface.arguments(node::CINNode) = node.children
SyntaxInterface.operation(node::CINNode) = node.kind
=======
#TODO
isstateful(node::IndexNode) = istree(node) && (node !== call || node !== access || node !== reader || node !== writer || node !== updater)

SyntaxInterface.istree(node::IndexNode) = node.kind > literal
SyntaxInterface.arguments(node::IndexNode) = node.children
SyntaxInterface.operation(node::IndexNode) = node.kind
>>>>>>> e585b2e1

#TODO clean this up eventually
function SyntaxInterface.similarterm(::Type{IndexNode}, op::IndexHead, args)
    @assert istree(IndexNode(op, nothing, nothing, []))
    IndexNode(op, nothing, nothing, args)
end

function IndexNode(kind::IndexHead, args::Vector)
    if kind === value
        if length(args) == 1
            return IndexNode(value, args[1], Any, IndexNode[])
        elseif length(args) == 2
            return IndexNode(value, args[1], args[2], IndexNode[])
        else
            error("wrong number of arguments to value(...)")
        end
    elseif kind === literal
        if length(args) == 1
            return IndexNode(kind, args[1], nothing, IndexNode[])
        else
            error("wrong number of arguments to $kind(...)")
        end
    elseif kind === index
        if length(args) == 1
            return IndexNode(kind, args[1], nothing, IndexNode[])
        else
            error("wrong number of arguments to $kind(...)")
        end
    elseif kind === virtual
        if length(args) == 1
            return IndexNode(kind, args[1], nothing, IndexNode[])
        else
            error("wrong number of arguments to $kind(...)")
        end
    elseif kind === with
        if length(args) == 2
            return IndexNode(with, nothing, nothing, args)
        else
            error("wrong number of arguments to with(...)")
        end
    elseif kind === multi
        return IndexNode(multi, nothing, nothing, args)
    elseif kind === access
        if length(args) >= 2
            return IndexNode(access, nothing, nothing, args)
        else
            error("wrong number of arguments to access(...)")
        end
    elseif kind === protocol
        if length(args) == 2
            return IndexNode(protocol, nothing, nothing, args)
        else
            error("wrong number of arguments to protocol(...)")
        end
    elseif kind === call
        if length(args) >= 1
            return IndexNode(call, nothing, nothing, args)
        else
            error("wrong number of arguments to call(...)")
        end
    elseif kind === loop
        if length(args) == 2
            return IndexNode(loop, nothing, nothing, args)
        else
            error("wrong number of arguments to loop(...)")
        end
    elseif kind === chunk
        if length(args) == 3
            return IndexNode(chunk, nothing, nothing, args)
        else
            error("wrong number of arguments to chunk(...)")
        end
    elseif kind === sieve
        if length(args) == 2
            return IndexNode(sieve, nothing, nothing, args)
        else
            error("wrong number of arguments to sieve(...)")
        end
    elseif kind === assign
<<<<<<< HEAD
        if length(args) == 3
            return CINNode(assign, nothing, nothing, args)
=======
        if length(args) == 2
            return IndexNode(assign, nothing, nothing, [args[1], literal(nothing), args[2]])
        elseif length(args) == 3
            return IndexNode(assign, nothing, nothing, args)
>>>>>>> e585b2e1
        else
            error("wrong number of arguments to assign(...)")
        end
    elseif kind === pass
<<<<<<< HEAD
        return CINNode(pass, nothing, nothing, args)
    elseif kind === reader
=======
        return IndexNode(pass, nothing, nothing, args)
    elseif kind === reader || kind === writer || kind === updater
>>>>>>> e585b2e1
        if length(args) == 0
            return IndexNode(kind, nothing, nothing, IndexNode[])
        else
            error("wrong number of arguments to reader(...)")
        end
    elseif kind === updater
        if length(args) == 1
            return CINNode(updater, nothing, nothing, args)
        else
            error("wrong number of arguments to updater(...)")
        end
    else
        error("unimplemented")
    end
end

function (kind::IndexHead)(args...)
    IndexNode(kind, Any[args...,])
end

function Base.getproperty(node::IndexNode, sym::Symbol)
    if sym === :kind || sym === :val || sym === :type || sym === :children
        return Base.getfield(node, sym)
    elseif node.kind === value ||
            node.kind === literal || 
<<<<<<< HEAD
            node.kind === virtual
        error("type CINNode($(node.kind), ...) has no property $sym")
    elseif node.kind === index
        if sym === :name
            return node.val::Symbol
        else
            error("type CINNode(index, ...) has no property $sym")
        end
    elseif node.kind === reader
        error("type CINNode(reader, ...) has no property $sym")
    elseif node.kind === updater
        if sym === :inplace
            return node.children[1]
        else
            error("type CINNode(updater, ...) has no property $sym")
=======
            node.kind === virtual ||
            node.kind === reader ||
            node.kind === writer ||
            node.kind === updater
        error("type IndexNode($(node.kind), ...) has no property $sym")
    elseif node.kind === name
        if sym === :name
            return node.val::Symbol
        else
            error("type IndexNode(virtual, ...) has no property $sym")
>>>>>>> e585b2e1
        end
    elseif node.kind === with
        if sym === :cons
            return node.children[1]
        elseif sym === :prod
            return node.children[2]
        else
            error("type IndexNode(with, ...) has no property $sym")
        end
    elseif node.kind === multi
        if sym === :bodies
            return node.children
        else
            error("type IndexNode(multi, ...) has no property $sym")
        end
    elseif node.kind === access
        if sym === :tns
            return node.children[1]
        elseif sym === :mode
            return node.children[2]
        elseif sym === :idxs
            return @view node.children[3:end]
        else
            error("type IndexNode(access, ...) has no property $sym")
        end
    elseif node.kind === call
        if sym === :op
            return node.children[1]
        elseif sym === :args
            return @view node.children[2:end]
        else
            error("type IndexNode(call, ...) has no property $sym")
        end
    elseif node.kind === protocol
        if sym === :idx
            return node.children[1]
        elseif sym === :mode
            return node.children[2]
        else
            error("type IndexNode(protocol, ...) has no property $sym")
        end
    elseif node.kind === loop
        if sym === :idx
            return node.children[1]
        elseif sym === :body
            return node.children[2]
        else
            error("type IndexNode(loop, ...) has no property $sym")
        end
    elseif node.kind === chunk
        if sym === :idx
            return node.children[1]
        elseif sym === :ext
            return node.children[2]
        elseif sym === :body
            return node.children[3]
        else
            error("type IndexNode(chunk, ...) has no property $sym")
        end
    elseif node.kind === sieve
        if sym === :cond
            return node.children[1]
        elseif sym === :body
            return node.children[2]
        else
            error("type IndexNode(sieve, ...) has no property $sym")
        end
    elseif node.kind === assign
        if sym === :lhs
            return node.children[1]
        elseif sym === :op
            return node.children[2]
        elseif sym === :rhs
            return node.children[3]
        else
            error("type IndexNode(assign, ...) has no property $sym")
        end
    elseif node.kind === pass
        #TODO move op into updater
        if sym === :tnss
            return node.children
        else
            error("type IndexNode(pass, ...) has no property $sym")
        end
    else
        error("type IndexNode has no property $sym")
    end
end

function Base.show(io::IO, mime::MIME"text/plain", node::IndexNode) 
    if isstateful(node)
        display_statement(io, mime, node, 0)
    else
        display_expression(io, mime, node)
    end
end

<<<<<<< HEAD
function Finch.getunbound(ex::CINNode)
    if ex.kind === index
=======
function Finch.getunbound(ex::IndexNode)
    if ex.kind === name
>>>>>>> e585b2e1
        return [ex.name]
    elseif ex.kind === loop
        return setdiff(getunbound(ex.body), getunbound(ex.idx))
    elseif ex.kind === chunk
        return setdiff(union(getunbound(ex.body), getunbound(ex.ext)), getunbound(ex.idx))
    elseif istree(ex)
        return mapreduce(Finch.getunbound, union, arguments(ex), init=[])
    else
        return []
    end
end

function display_expression(io, mime, node::IndexNode)
    if get(io, :compact, false)
        print(io, "@finch(…)")
    elseif node.kind === value
        print(io, node.val)
        if node.type !== Any
            print(io, "::")
            print(io, node.type)
        end
    elseif node.kind === literal
        print(io, node.val)
    elseif node.kind === index
        print(io, node.name)
    elseif node.kind === reader
        print(io, "reader()")
    elseif node.kind === updater
        print(io, "updater(")
        display_expression(io, node.inplace)
        print(io, ")")
    elseif node.kind === virtual
        print(io, "virtual(")
        print(io, node.val)
        print(io, ")")
    elseif node.kind === access
        display_expression(io, mime, node.tns)
        print(io, "[")
        if length(node.idxs) >= 1
            for idx in node.idxs[1:end-1]
                display_expression(io, mime, idx)
                print(io, ", ")
            end
            display_expression(io, mime, node.idxs[end])
        end
        print(io, "]")
    elseif node.kind === call
        display_expression(io, mime, node.op)
        print(io, "(")
        for arg in node.args[1:end-1]
            display_expression(io, mime, arg)
            print(io, ", ")
        end
        display_expression(io, mime, node.args[end])
        print(io, ")")
    elseif istree(node)
        print(io, operation(node))
        print(io, "(")
        for arg in arguments(node)[1:end-1]
            print(io, arg)
            print(io, ",")
        end
        if !isempty(arguments(node))
            print(arguments(node)[end])
        end
    else
        error("unimplemented")
    end
end

function display_statement(io, mime, node::IndexNode, level)
    if node.kind === with
        print(io, tab^level * "(\n")
        display_statement(io, mime, node.cons, level + 1)
        print(io, tab^level * ") where (\n")
        display_statement(io, mime, node.prod, level + 1)
        print(io, tab^level * ")\n")
    elseif node.kind === multi
        print(io, tab^level * "begin\n")
        for body in node.bodies
            display_statement(io, mime, body, level + 1)
        end
        print(io, tab^level * "end\n")
    elseif node.kind === loop
        print(io, tab^level * "@∀ ")
        while node.kind === loop
            display_expression(io, mime, node.idx)
            print(io," ")
            node = node.body
        end
        print(io,"(\n")
        display_statement(io, mime, node, level + 1)
        print(io, tab^level * ")\n")
    elseif node.kind === chunk
        print(io, tab^level * "@∀ ")
        display_expression(io, mime, node.idx)
        print(io, " : ")
        display_expression(io, mime, node.ext)
        print(io," (\n")
        display_statement(io, mime, node.body, level + 1)
        print(io, tab^level * ")\n")
    elseif node.kind === sieve
        print(io, tab^level * "@sieve ")
        while node.body.kind === sieve
            display_expression(io, mime, node.cond)
            print(io," && ")
            node = node.body
        end
        display_expression(io, mime, node.cond)
        node = node.body
        print(io," (\n")
        display_statement(io, mime, node, level + 1)
        print(io, tab^level * ")\n")
    elseif node.kind === assign
        print(io, tab^level)
        display_expression(io, mime, node.lhs)
        print(io, " ")
        if node.lhs.mode.kind === updater
            #TODO add << >>
            display_expression(io, mime, node.op)
        end
        print(io, "= ")
        display_expression(io, mime, node.rhs)
        print(io, "\n")
    elseif node.kind === protocol
        display_expression(io, mime, ex.idx)
        print(io, "::")
        display_expression(io, mime, ex.mode)
    elseif node.kind === pass
        print(io, tab^level * "(")
        for tns in arguments(node)[1:end-1]
            display_expression(io, mime, tns)
            print(io, ", ")
        end
        if length(arguments(node)) >= 1
            display_expression(io, mime, last(arguments(node)))
        end
        print(io, ")")
    else
        error("unimplemented")
    end
end

function Base.:(==)(a::IndexNode, b::IndexNode)
    if !istree(a)
        if a.kind === value
            return b.kind === value && a.val == b.val && a.type === b.type
        elseif a.kind === literal
            return b.kind === literal && isequal(a.val, b.val) #TODO Feels iffy idk
        elseif a.kind === index
            return b.kind === index && a.name == b.name
        elseif a.kind === virtual
            return b.kind === virtual && a.val == b.val #TODO Feels iffy idk
        else
            error("unimplemented")
        end
    elseif a.kind === pass
        return b.kind === pass && Set(a.tnss) == Set(b.tnss) #TODO This feels... not quite right
    elseif istree(a)
        return a.kind === b.kind && a.children == b.children
    else
        return false
    end
end

function Base.hash(a::IndexNode, h::UInt)
    if !istree(a)
        if a.kind === value
            return hash(value, hash(a.val, hash(a.type, h)))
        elseif a.kind === literal
            return hash(literal, hash(a.val, h))
        elseif a.kind === virtual
            return hash(virtual, hash(a.val, h))
        elseif a.kind === index
            return hash(index, hash(a.name, h))
        else
            error("unimplemented")
        end
    elseif istree(a)
        return hash(a.kind, hash(a.children, h))
    else
        return false
    end
end

IndexNotation.isliteral(node::IndexNode) = node.kind === literal

function Finch.getvalue(ex::IndexNode)
    ex.kind === literal || error("expected literal")
    ex.val
end

function Finch.getresults(node::IndexNode)
    if node.kind === with
        Finch.getresults(node.cons)
    elseif node.kind === multi
        return mapreduce(Finch.getresults, vcat, node.bodies)
    elseif node.kind === access
        [access(node.tns, node.mode)]
    elseif node.kind === loop
        Finch.getresults(node.body)
    elseif node.kind === chunk
        Finch.getresults(node.body)
    elseif node.kind === sieve
        Finch.getresults(node.body)
    elseif node.kind === assign
        Finch.getresults(node.lhs)
    elseif node.kind === pass
        return node.tnss
    else
        error("unimplemented")
    end
end

<<<<<<< HEAD
function Finch.getname(x::CINNode)
    if x.kind === index
=======
function Finch.getname(x::IndexNode)
    if x.kind === name
>>>>>>> e585b2e1
        return x.val
    elseif x.kind === virtual
        return Finch.getname(x.val)
    elseif x.kind === access
        return Finch.getname(x.tns)
    else
        error("unimplemented")
    end
end

<<<<<<< HEAD
function Finch.setname(x::CINNode, sym)
    if x.kind === index
        return index(sym)
=======
function Finch.setname(x::IndexNode, sym)
    if x.kind === name
        return name(sym)
>>>>>>> e585b2e1
    elseif x.kind === virtual
        return Finch.setname(x.val, sym)
    else
        error("unimplemented")
    end
end

display_expression(io, mime, ex) = show(IOContext(io, :compact=>true), mime, ex)

#=
struct Workspace <: IndexTerminal
    n
end

SyntaxInterface.istree(::Workspace) = false
Base.hash(ex::Workspace, h::UInt) = hash((Workspace, ex.n), h)

function display_expression(io, ex::Workspace)
    print(io, "{")
    display_expression(io, mime, ex.n)
    print(io, "}[...]")
end

setname(tns::Workspace, name) = Workspace(name)
=#<|MERGE_RESOLUTION|>--- conflicted
+++ resolved
@@ -1,11 +1,10 @@
 tab = "  "
-<<<<<<< HEAD
 
 const IS_TREE = 1
 const IS_STATEFUL = 2
 const ID = 4
 
-@enum CINHead begin
+@enum IndexHead begin
     value    =  1ID
     virtual  =  2ID
     index     =  3ID
@@ -40,33 +39,8 @@
 """
 virtual
 
-struct CINNode
-    kind::CINHead
-=======
-@enum IndexHead begin
-    value=1
-    virtual=2
-    name=3
-    literal=4
-    with=5
-    multi=6
-    access=7
-    protocol=8
-    call=9
-    loop=10
-    chunk=11
-    sieve=12
-    assign=13
-    pass=14
-    reader=15
-    writer=16
-    updater=17
-    lifetime=18
-end
-
 struct IndexNode
     kind::IndexHead
->>>>>>> e585b2e1
     val::Any
     type::Any
     children::Vector{IndexNode}
@@ -76,7 +50,6 @@
 #TODO Delete this one when you can
 isvalue(node) = false
 
-<<<<<<< HEAD
 """
     isstateful(node)
 
@@ -84,19 +57,11 @@
 index expression. Typically, index statements specify control flow and 
 index expressions describe values.
 """
-isstateful(node::CINNode) = Int(node.kind) & IS_STATEFUL != 0
-
-SyntaxInterface.istree(node::CINNode) = Int(node.kind) & IS_TREE != 0
-SyntaxInterface.arguments(node::CINNode) = node.children
-SyntaxInterface.operation(node::CINNode) = node.kind
-=======
-#TODO
-isstateful(node::IndexNode) = istree(node) && (node !== call || node !== access || node !== reader || node !== writer || node !== updater)
-
-SyntaxInterface.istree(node::IndexNode) = node.kind > literal
+isstateful(node::IndexNode) = Int(node.kind) & IS_STATEFUL != 0
+
+SyntaxInterface.istree(node::IndexNode) = Int(node.kind) & IS_TREE != 0
 SyntaxInterface.arguments(node::IndexNode) = node.children
 SyntaxInterface.operation(node::IndexNode) = node.kind
->>>>>>> e585b2e1
 
 #TODO clean this up eventually
 function SyntaxInterface.similarterm(::Type{IndexNode}, op::IndexHead, args)
@@ -176,26 +141,14 @@
             error("wrong number of arguments to sieve(...)")
         end
     elseif kind === assign
-<<<<<<< HEAD
         if length(args) == 3
-            return CINNode(assign, nothing, nothing, args)
-=======
-        if length(args) == 2
-            return IndexNode(assign, nothing, nothing, [args[1], literal(nothing), args[2]])
-        elseif length(args) == 3
             return IndexNode(assign, nothing, nothing, args)
->>>>>>> e585b2e1
         else
             error("wrong number of arguments to assign(...)")
         end
     elseif kind === pass
-<<<<<<< HEAD
-        return CINNode(pass, nothing, nothing, args)
+        return IndexNode(pass, nothing, nothing, args)
     elseif kind === reader
-=======
-        return IndexNode(pass, nothing, nothing, args)
-    elseif kind === reader || kind === writer || kind === updater
->>>>>>> e585b2e1
         if length(args) == 0
             return IndexNode(kind, nothing, nothing, IndexNode[])
         else
@@ -203,7 +156,7 @@
         end
     elseif kind === updater
         if length(args) == 1
-            return CINNode(updater, nothing, nothing, args)
+            return IndexNode(updater, nothing, nothing, args)
         else
             error("wrong number of arguments to updater(...)")
         end
@@ -221,9 +174,8 @@
         return Base.getfield(node, sym)
     elseif node.kind === value ||
             node.kind === literal || 
-<<<<<<< HEAD
             node.kind === virtual
-        error("type CINNode($(node.kind), ...) has no property $sym")
+        error("type IndexNode($(node.kind), ...) has no property $sym")
     elseif node.kind === index
         if sym === :name
             return node.val::Symbol
@@ -237,18 +189,6 @@
             return node.children[1]
         else
             error("type CINNode(updater, ...) has no property $sym")
-=======
-            node.kind === virtual ||
-            node.kind === reader ||
-            node.kind === writer ||
-            node.kind === updater
-        error("type IndexNode($(node.kind), ...) has no property $sym")
-    elseif node.kind === name
-        if sym === :name
-            return node.val::Symbol
-        else
-            error("type IndexNode(virtual, ...) has no property $sym")
->>>>>>> e585b2e1
         end
     elseif node.kind === with
         if sym === :cons
@@ -346,13 +286,8 @@
     end
 end
 
-<<<<<<< HEAD
-function Finch.getunbound(ex::CINNode)
+function Finch.getunbound(ex::IndexNode)
     if ex.kind === index
-=======
-function Finch.getunbound(ex::IndexNode)
-    if ex.kind === name
->>>>>>> e585b2e1
         return [ex.name]
     elseif ex.kind === loop
         return setdiff(getunbound(ex.body), getunbound(ex.idx))
@@ -567,13 +502,8 @@
     end
 end
 
-<<<<<<< HEAD
-function Finch.getname(x::CINNode)
+function Finch.getname(x::IndexNode)
     if x.kind === index
-=======
-function Finch.getname(x::IndexNode)
-    if x.kind === name
->>>>>>> e585b2e1
         return x.val
     elseif x.kind === virtual
         return Finch.getname(x.val)
@@ -584,15 +514,9 @@
     end
 end
 
-<<<<<<< HEAD
-function Finch.setname(x::CINNode, sym)
+function Finch.setname(x::IndexNode, sym)
     if x.kind === index
         return index(sym)
-=======
-function Finch.setname(x::IndexNode, sym)
-    if x.kind === name
-        return name(sym)
->>>>>>> e585b2e1
     elseif x.kind === virtual
         return Finch.setname(x.val, sym)
     else

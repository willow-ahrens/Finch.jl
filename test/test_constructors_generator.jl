using Finch
using .Iterators

open("test_constructors.jl", "w") do file

    println(file, "@testset \"constructors\" begin")

    function test_outer_constructor(arr, ctrs, argss)

        println(file, "    @testset \"$(first(ctrs)) constructors\" begin")
        ref = dropdefaults!(Fiber(first(ctrs)(Element(zero(eltype(arr))))), arr)

        println(file, "        ref = Fiber($(repr(ref.lvl)), Environment())")

        for ctr in ctrs
            println(file, "        res = Fiber($(ctr)($(join(map(repr, argss[1](ref.lvl)), ", "))), Environment())")
            println(file, "        @test isstructequal(res, ref)")
            for args in argss[2:end]
                println(file, "        res = Fiber($(ctr)($(join(map(repr, args(ref.lvl)), ", "))))")
                println(file, "        @test isstructequal(res, ref)")
            end
        end
        println(file, "    end")
    end

    for arr in [
        Vector{Bool}(),
        [false, false, false, false],
        [false, true, false, true, false, false],
        Vector{Float64}(),
        [0.0, 0.0, 0.0, 0.0],
        [0.0, 2.0, 2.0, 0.0, 3.0, 3.0],
        begin
            x = zeros(1111)
            x[2] = 20.0
            x[3]=30.0
            x[555]=5550.0
            x[666]=6660.0
            x
        end,
    ]

        if length(arr) < 100
            for ctrs = [
                [Dense, Dense{Int}],
                [Dense{Int16}],
            ]
                argss = []
                push!(argss, lvl -> (lvl.I, lvl.lvl,))
                length(arr) == 0 && push!(argss, lvl -> (lvl.lvl,))
                test_outer_constructor(arr, ctrs, argss)
            end
        end

        for ctrs = [
            [SparseList, SparseList{Int}, SparseList{Int, Int}],
            [SparseList{Int16}, SparseList{Int16, Int}],
            [SparseList{Int16, Int16},],
            [SparseVBL, SparseVBL{Int}, SparseVBL{Int, Int}],
            [SparseVBL{Int16}, SparseVBL{Int16, Int}],
            [SparseVBL{Int16, Int16},],
            [SparseBytemap, SparseBytemap{Int}, SparseBytemap{Int, Int}],
            [SparseBytemap{Int16}, SparseBytemap{Int16, Int}],
            [SparseBytemap{Int16, Int16},],
        ]
            argss = []
            push!(argss, lvl -> map(name -> getproperty(lvl, name), propertynames(lvl)))
            all(iszero, arr) && push!(argss, lvl -> (lvl.I, lvl.lvl,))
            length(arr) == 0 && push!(argss, lvl -> (lvl.lvl,))
            test_outer_constructor(arr, ctrs, argss)
        end
    end

    for arr in [
        Bool[],
        Bool[;;],
        Bool[;;;],
        [false, false, false, false],
        [false false false; false false false],
        [false false false; false false false;;; false false false; false false false ],
        [false, true, false, false],
        [false false false; true false false],
        [false false false; false true false;;; false false false; false false true ],
        Float64[],
        Float64[;;],
        Float64[;;;],
        [0.0, 0.0, 0.0, 0.0],
        [0.0 0.0 0.0; 0.0 0.0 0.0],
        [0.0 0.0 0.0; 0.0 0.0 0.0;;; 0.0 0.0 0.0; 0.0 0.0 0.0 ],
        [0.0, 2.0, 0.0, 0.0],
        [0.0 0.0 0.0; 3.0 0.0 0.0],
        [0.0 0.0 0.0; 0.0 4.0 0.0;;; 0.0 0.0 0.0; 0.0 0.0 5.0 ],
    ]

        N = ndims(arr)
        for ctrs = [
            [SparseCoo{N}, SparseCoo{N, NTuple{N, Int}}],
            [SparseCoo{N, NTuple{N, Int16}}],
        ]
            argss = []
            push!(argss, lvl -> map(name -> getproperty(lvl, name), propertynames(lvl)))
            all(iszero, arr) && push!(argss, lvl -> (lvl.I, lvl.lvl,))
            length(arr) == 0 && push!(argss, lvl -> (lvl.lvl,))
            test_outer_constructor(arr, ctrs, argss)
        end

        for ctrs = [
            [SparseHash{N}, SparseHash{N, NTuple{N, Int}}, SparseHash{N, NTuple{N, Int}, Int}, SparseHash{N, NTuple{N, Int}, Int, Dict{Tuple{Int, NTuple{N, Int}}, Int}}],
            [SparseHash{N, NTuple{N, Int16}}, SparseHash{N, NTuple{N, Int16}, Int}, SparseHash{N, NTuple{N, Int16}, Int, Dict{Tuple{Int, NTuple{N, Int16}}, Int}}],
            [SparseHash{N, NTuple{N, Int16}, Int16}, SparseHash{N, NTuple{N, Int16}, Int16, Dict{Tuple{Int16, NTuple{N, Int16}}, Int16}}],
            [SparseHash{N, NTuple{N, Int16}, Int16, Dict{Tuple{Int16, NTuple{N, Int16}}, Int16}}],
        ]
            argss = []
            push!(argss, lvl -> map(name -> getproperty(lvl, name), propertynames(lvl)))
            all(iszero, arr) && push!(argss, lvl -> (lvl.I, lvl.lvl,))
            all(iszero, arr) && push!(argss, lvl -> (lvl.I, lvl.tbl, lvl.lvl,))
            length(arr) == 0 && push!(argss, lvl -> (lvl.lvl,))
            test_outer_constructor(arr, ctrs, argss)
        end
    end

    function test_inner_constructor(arr, ctrs, argss, prefix...)

        println(file, "    @testset \"$(first(ctrs)) constructors\" begin")
        ref = dropdefaults!(Fiber(first(ctrs)(prefix...)), arr)

        println(file, "        ref = Fiber($(repr(ref.lvl)), Environment())")

        for ctr in ctrs
            println(file, "        res = Fiber($(ctr)($(join(map(repr, argss[1](ref.lvl)), ", "))), Environment())")
            println(file, "        @test isstructequal(res, ref)")
            for args in argss[2:end]
                println(file, "        res = Fiber($(ctr)($(join(map(repr, args(ref.lvl)), ", "))))")
                println(file, "        @test isstructequal(res, ref)")
            end
        end
        println(file, "    end")
    end

    for arr in [
        Vector{Bool}(),
        [false, false, false, false],
        [false, true, false, true, false, false],
        Vector{Float64}(),
        [0.0, 0.0, 0.0, 0.0],
        [0.0, 2.0, 2.0, 0.0, 3.0, 3.0],
    ]

        D = zero(eltype(arr))
        for ctrs = [
<<<<<<< HEAD
            [RepeatRLE{D}, RepeatRLE{D, Int}, RepeatRLE{D, Int, Int}, RepeatRLE{D, Int, Int, typeof(D)}],
            [RepeatRLE{D, Int16}, RepeatRLE{D, Int16, Int}, RepeatRLE{D, Int16, Int, typeof(D)}],
            [RepeatRLE{D, Int16, Int16}, RepeatRLE{D, Int16, Int16, typeof(D)}],
            [RepeatRLE{D, Int16, Int16, Any}],
=======
            #[RepeatRLE{D}, RepeatRLE{D, Int}, RepeatRLE{D, Int, Int}, RepeatRLE{D, Int, Int, typeof(D)}],
            #[RepeatRLE{D, Int16}, RepeatRLE{D, Int16, Int}, RepeatRLE{D, Int16, Int, typeof(D)}],
            #[RepeatRLE{D, Int16, Int16}, RepeatRLE{D, Int16, Int16, typeof(D)}],
            #[RepeatRLE{D, Int16, Int16, Any}],
>>>>>>> 8fca8af2
        ]
            argss = []
            push!(argss, lvl -> map(name -> getproperty(lvl, name), propertynames(lvl)))
            all(iszero, arr) && push!(argss, lvl -> (lvl.I, ))
            length(arr) == 0 && push!(argss, lvl -> ())
            test_inner_constructor(arr, ctrs, argss)
        end

        for ctrs = [
            #[RepeatRLE],
        ]
            argss = []
            push!(argss, lvl -> (D, map(name -> getproperty(lvl, name), propertynames(lvl))...))
            all(iszero, arr) && push!(argss, lvl -> (D, lvl.I, ))
            length(arr) == 0 && push!(argss, lvl -> (D,))
            test_inner_constructor(arr, ctrs, argss, D)
        end
    end

    for arr in [
        fill(false),
        fill(true),
        fill(0.0),
        fill(1.0),
    ]

        D = zero(eltype(arr))
        ctrss = [
            [Element{D}, Element{D, typeof(D)}],
            [Element{D, Any}],
        ]
        eltype(arr) == Bool && push!(ctrss, [[Pattern,],])
        for ctrs in ctrss
            argss = []
            push!(argss, lvl -> map(name -> getproperty(lvl, name), propertynames(lvl)))
            all(iszero, arr) && push!(argss, lvl -> ())
            test_inner_constructor(arr, ctrs, argss)
        end

        D = zero(eltype(arr))
        for ctrs in [
            [Element],
        ]
            argss = []
            push!(argss, lvl -> (D, map(name -> getproperty(lvl, name), propertynames(lvl))...))
            all(iszero, arr) && push!(argss, lvl -> (D, ))
            test_inner_constructor(arr, ctrs, argss, D)
        end
    end

    println(file, "end")
end<|MERGE_RESOLUTION|>--- conflicted
+++ resolved
@@ -148,17 +148,10 @@
 
         D = zero(eltype(arr))
         for ctrs = [
-<<<<<<< HEAD
             [RepeatRLE{D}, RepeatRLE{D, Int}, RepeatRLE{D, Int, Int}, RepeatRLE{D, Int, Int, typeof(D)}],
             [RepeatRLE{D, Int16}, RepeatRLE{D, Int16, Int}, RepeatRLE{D, Int16, Int, typeof(D)}],
             [RepeatRLE{D, Int16, Int16}, RepeatRLE{D, Int16, Int16, typeof(D)}],
             [RepeatRLE{D, Int16, Int16, Any}],
-=======
-            #[RepeatRLE{D}, RepeatRLE{D, Int}, RepeatRLE{D, Int, Int}, RepeatRLE{D, Int, Int, typeof(D)}],
-            #[RepeatRLE{D, Int16}, RepeatRLE{D, Int16, Int}, RepeatRLE{D, Int16, Int, typeof(D)}],
-            #[RepeatRLE{D, Int16, Int16}, RepeatRLE{D, Int16, Int16, typeof(D)}],
-            #[RepeatRLE{D, Int16, Int16, Any}],
->>>>>>> 8fca8af2
         ]
             argss = []
             push!(argss, lvl -> map(name -> getproperty(lvl, name), propertynames(lvl)))

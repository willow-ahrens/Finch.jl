julia> @finch_code begin
        z .= 0
        for i = _, j = _
            z[j, i] += x[j, i] + y[j, i]
        end
    end
quote
    z_lvl = (ex.bodies[1]).tns.bind.lvl
    z_lvl_2 = z_lvl.lvl
    z_lvl_3 = z_lvl_2.lvl
    x_lvl = ((ex.bodies[2]).body.body.rhs.args[1]).tns.bind.lvl
    x_lvl_2 = x_lvl.lvl
    x_lvl_3 = x_lvl_2.lvl
    y_lvl = ((ex.bodies[2]).body.body.rhs.args[2]).tns.bind.lvl
    y_lvl_2 = y_lvl.lvl
    y_lvl_3 = y_lvl_2.lvl
    y_lvl_2.shape == x_lvl_2.shape || throw(DimensionMismatch("mismatched dimension limits ($(y_lvl_2.shape) != $(x_lvl_2.shape))"))
    y_lvl.shape == x_lvl.shape || throw(DimensionMismatch("mismatched dimension limits ($(y_lvl.shape) != $(x_lvl.shape))"))
    z_lvl_qos_stop = 0
    z_lvl_2_qos_fill = 0
    z_lvl_2_qos_stop = 0
    z_lvl_2_prev_pos = 0
    Finch.resize_if_smaller!(z_lvl.ptr, 1 + 1)
    Finch.fill_range!(z_lvl.ptr, 0, 1 + 1, 1 + 1)
    z_lvl_qos = 0 + 1
    0 < 1 || throw(FinchProtocolError("SparseRLELevels cannot be updated multiple times"))
    y_lvl_q = y_lvl.ptr[1]
    y_lvl_q_stop = y_lvl.ptr[1 + 1]
    if y_lvl_q < y_lvl_q_stop
        y_lvl_i_end = y_lvl.right[y_lvl_q_stop - 1]
    else
        y_lvl_i_end = 0.0f0
    end
    x_lvl_q = x_lvl.ptr[1]
    x_lvl_q_stop = x_lvl.ptr[1 + 1]
    if x_lvl_q < x_lvl_q_stop
        x_lvl_i_end = x_lvl.right[x_lvl_q_stop - 1]
    else
        x_lvl_i_end = 0.0f0
    end
    phase_stop = min(y_lvl.shape, y_lvl_i_end, x_lvl_i_end)
    if phase_stop >= limit(1.0)
        i = limit(1.0)
        if y_lvl.right[y_lvl_q] < limit(1.0)
            y_lvl_q = Finch.scansearch(y_lvl.right, limit(1.0), y_lvl_q, y_lvl_q_stop - 1)
        end
        if x_lvl.right[x_lvl_q] < limit(1.0)
            x_lvl_q = Finch.scansearch(x_lvl.right, limit(1.0), x_lvl_q, x_lvl_q_stop - 1)
        end
        while i <= phase_stop
            y_lvl_i_start = y_lvl.left[y_lvl_q]
            y_lvl_i_stop = y_lvl.right[y_lvl_q]
            x_lvl_i_start = x_lvl.left[x_lvl_q]
            x_lvl_i_stop = x_lvl.right[x_lvl_q]
            phase_start_2 = i
            phase_stop_2 = min(x_lvl_i_stop, phase_stop, y_lvl_i_stop)
            phase_start_4 = max(phase_start_2, y_lvl_i_start)
            phase_stop_4 = min(phase_stop_2, limit(0-ϵ) + x_lvl_i_start)
            if phase_stop_4 >= phase_start_4
                if z_lvl_qos > z_lvl_qos_stop
                    z_lvl_qos_stop = max(z_lvl_qos_stop << 1, 1)
                    Finch.resize_if_smaller!(z_lvl.left, z_lvl_qos_stop)
                    Finch.resize_if_smaller!(z_lvl.right, z_lvl_qos_stop)
                    Finch.resize_if_smaller!(z_lvl_2.ptr, z_lvl_qos_stop + 1)
                    Finch.fill_range!(z_lvl_2.ptr, 0, z_lvl_qos + 1, z_lvl_qos_stop + 1)
                end
                z_lvldirty = false
                z_lvl_2_qos = z_lvl_2_qos_fill + 1
                z_lvl_2_prev_pos < z_lvl_qos || throw(FinchProtocolError("SparseRLELevels cannot be updated multiple times"))
                y_lvl_2_q = y_lvl_2.ptr[y_lvl_q]
                y_lvl_2_q_stop = y_lvl_2.ptr[y_lvl_q + 1]
                if y_lvl_2_q < y_lvl_2_q_stop
                    y_lvl_2_i_end = y_lvl_2.right[y_lvl_2_q_stop - 1]
                else
                    y_lvl_2_i_end = 0.0f0
                end
                phase_stop_5 = min(y_lvl_2.shape, y_lvl_2_i_end)
                if phase_stop_5 >= limit(1.0)
                    j = limit(1.0)
                    if y_lvl_2.right[y_lvl_2_q] < limit(1.0)
                        y_lvl_2_q = Finch.scansearch(y_lvl_2.right, limit(1.0), y_lvl_2_q, y_lvl_2_q_stop - 1)
                    end
                    while j <= phase_stop_5
                        y_lvl_2_i_start = y_lvl_2.left[y_lvl_2_q]
                        y_lvl_2_i_stop = y_lvl_2.right[y_lvl_2_q]
                        phase_start_6 = j
                        phase_stop_6 = min(phase_stop_5, y_lvl_2_i_stop)
<<<<<<< HEAD
                        phase_start_8 = max(phase_start_6, y_lvl_2_i_start)
                        if phase_stop_6 >= phase_start_8
                            y_lvl_3_val_2 = y_lvl_3.val[y_lvl_2_q]
                            if z_lvl_2_qos > z_lvl_2_qos_stop
                                z_lvl_2_qos_stop = max(z_lvl_2_qos_stop << 1, 1)
                                Finch.resize_if_smaller!(z_lvl_2.left, z_lvl_2_qos_stop)
                                Finch.resize_if_smaller!(z_lvl_2.right, z_lvl_2_qos_stop)
                                Finch.resize_if_smaller!(z_lvl_3.val, z_lvl_2_qos_stop)
                                Finch.fill_range!(z_lvl_3.val, 0, z_lvl_2_qos, z_lvl_2_qos_stop)
=======
                        if phase_stop_6 >= j
                            phase_start_8 = max(phase_start_6, y_lvl_2_i_start)
                            if phase_stop_6 >= phase_start_8
                                y_lvl_3_val_2 = y_lvl_3.val[y_lvl_2_q]
                                if z_lvl_2_qos > z_lvl_2_qos_stop
                                    z_lvl_2_qos_stop = max(z_lvl_2_qos_stop << 1, 1)
                                    Finch.resize_if_smaller!(z_lvl_2.left, z_lvl_2_qos_stop)
                                    Finch.resize_if_smaller!(z_lvl_2.right, z_lvl_2_qos_stop)
                                    Finch.resize_if_smaller!(z_lvl_3.val, z_lvl_2_qos_stop)
                                    Finch.fill_range!(z_lvl_3.val, 0, z_lvl_2_qos, z_lvl_2_qos_stop)
                                end
                                z_lvl_3.val[z_lvl_2_qos] = y_lvl_3_val_2 + z_lvl_3.val[z_lvl_2_qos]
                                z_lvldirty = true
                                z_lvl_2.left[z_lvl_2_qos] = phase_start_8
                                z_lvl_2.right[z_lvl_2_qos] = phase_stop_6
                                z_lvl_2_qos += 1
                                z_lvl_2_prev_pos = z_lvl_qos
>>>>>>> cadd561b
                            end
                            z_lvl_3.val[z_lvl_2_qos] = y_lvl_3_val_2 + z_lvl_3.val[z_lvl_2_qos]
                            z_lvldirty = true
                            z_lvl_2.left[z_lvl_2_qos] = phase_start_8
                            z_lvl_2.right[z_lvl_2_qos] = phase_stop_6
                            z_lvl_2_qos += 1
                        end
                        y_lvl_2_q += phase_stop_6 == y_lvl_2_i_stop
                        j = phase_stop_6 + limit(0+ϵ)
                    end
                end
                z_lvl_2.ptr[z_lvl_qos + 1] = (z_lvl_2_qos - z_lvl_2_qos_fill) - 1
                z_lvl_2_qos_fill = z_lvl_2_qos - 1
                if z_lvldirty
                    z_lvl.left[z_lvl_qos] = phase_start_4
                    z_lvl.right[z_lvl_qos] = phase_stop_4
                    z_lvl_qos += 1
                end
            end
            phase_start_10 = max(phase_start_2, x_lvl_i_start)
            phase_stop_10 = min(phase_stop_2, limit(0-ϵ) + y_lvl_i_start)
            if phase_stop_10 >= phase_start_10
                if z_lvl_qos > z_lvl_qos_stop
                    z_lvl_qos_stop = max(z_lvl_qos_stop << 1, 1)
                    Finch.resize_if_smaller!(z_lvl.left, z_lvl_qos_stop)
                    Finch.resize_if_smaller!(z_lvl.right, z_lvl_qos_stop)
                    Finch.resize_if_smaller!(z_lvl_2.ptr, z_lvl_qos_stop + 1)
                    Finch.fill_range!(z_lvl_2.ptr, 0, z_lvl_qos + 1, z_lvl_qos_stop + 1)
                end
                z_lvldirty = false
                z_lvl_2_qos_2 = z_lvl_2_qos_fill + 1
                z_lvl_2_prev_pos < z_lvl_qos || throw(FinchProtocolError("SparseRLELevels cannot be updated multiple times"))
                x_lvl_2_q = x_lvl_2.ptr[x_lvl_q]
                x_lvl_2_q_stop = x_lvl_2.ptr[x_lvl_q + 1]
                if x_lvl_2_q < x_lvl_2_q_stop
                    x_lvl_2_i_end = x_lvl_2.right[x_lvl_2_q_stop - 1]
                else
                    x_lvl_2_i_end = 0.0f0
                end
                phase_stop_11 = min(y_lvl_2.shape, x_lvl_2_i_end)
                if phase_stop_11 >= limit(1.0)
                    j = limit(1.0)
                    if x_lvl_2.right[x_lvl_2_q] < limit(1.0)
                        x_lvl_2_q = Finch.scansearch(x_lvl_2.right, limit(1.0), x_lvl_2_q, x_lvl_2_q_stop - 1)
                    end
                    while j <= phase_stop_11
                        x_lvl_2_i_start = x_lvl_2.left[x_lvl_2_q]
                        x_lvl_2_i_stop = x_lvl_2.right[x_lvl_2_q]
                        phase_start_12 = j
                        phase_stop_12 = min(phase_stop_11, x_lvl_2_i_stop)
<<<<<<< HEAD
                        phase_start_14 = max(phase_start_12, x_lvl_2_i_start)
                        if phase_stop_12 >= phase_start_14
                            x_lvl_3_val_2 = x_lvl_3.val[x_lvl_2_q]
                            if z_lvl_2_qos_2 > z_lvl_2_qos_stop
                                z_lvl_2_qos_stop = max(z_lvl_2_qos_stop << 1, 1)
                                Finch.resize_if_smaller!(z_lvl_2.left, z_lvl_2_qos_stop)
                                Finch.resize_if_smaller!(z_lvl_2.right, z_lvl_2_qos_stop)
                                Finch.resize_if_smaller!(z_lvl_3.val, z_lvl_2_qos_stop)
                                Finch.fill_range!(z_lvl_3.val, 0, z_lvl_2_qos_2, z_lvl_2_qos_stop)
=======
                        if phase_stop_12 >= j
                            phase_start_14 = max(phase_start_12, x_lvl_2_i_start)
                            if phase_stop_12 >= phase_start_14
                                x_lvl_3_val_2 = x_lvl_3.val[x_lvl_2_q]
                                if z_lvl_2_qos_2 > z_lvl_2_qos_stop
                                    z_lvl_2_qos_stop = max(z_lvl_2_qos_stop << 1, 1)
                                    Finch.resize_if_smaller!(z_lvl_2.left, z_lvl_2_qos_stop)
                                    Finch.resize_if_smaller!(z_lvl_2.right, z_lvl_2_qos_stop)
                                    Finch.resize_if_smaller!(z_lvl_3.val, z_lvl_2_qos_stop)
                                    Finch.fill_range!(z_lvl_3.val, 0, z_lvl_2_qos_2, z_lvl_2_qos_stop)
                                end
                                z_lvl_3.val[z_lvl_2_qos_2] = x_lvl_3_val_2 + z_lvl_3.val[z_lvl_2_qos_2]
                                z_lvldirty = true
                                z_lvl_2.left[z_lvl_2_qos_2] = phase_start_14
                                z_lvl_2.right[z_lvl_2_qos_2] = phase_stop_12
                                z_lvl_2_qos_2 += 1
                                z_lvl_2_prev_pos = z_lvl_qos
>>>>>>> cadd561b
                            end
                            z_lvl_3.val[z_lvl_2_qos_2] = x_lvl_3_val_2 + z_lvl_3.val[z_lvl_2_qos_2]
                            z_lvldirty = true
                            z_lvl_2.left[z_lvl_2_qos_2] = phase_start_14
                            z_lvl_2.right[z_lvl_2_qos_2] = phase_stop_12
                            z_lvl_2_qos_2 += 1
                        end
                        x_lvl_2_q += phase_stop_12 == x_lvl_2_i_stop
                        j = phase_stop_12 + limit(0+ϵ)
                    end
                end
                z_lvl_2.ptr[z_lvl_qos + 1] = (z_lvl_2_qos_2 - z_lvl_2_qos_fill) - 1
                z_lvl_2_qos_fill = z_lvl_2_qos_2 - 1
                if z_lvldirty
                    z_lvl.left[z_lvl_qos] = phase_start_10
                    z_lvl.right[z_lvl_qos] = phase_stop_10
                    z_lvl_qos += 1
                end
            end
            phase_start_16 = max(phase_start_2, y_lvl_i_start, x_lvl_i_start)
            if phase_stop_2 >= phase_start_16
                if z_lvl_qos > z_lvl_qos_stop
                    z_lvl_qos_stop = max(z_lvl_qos_stop << 1, 1)
                    Finch.resize_if_smaller!(z_lvl.left, z_lvl_qos_stop)
                    Finch.resize_if_smaller!(z_lvl.right, z_lvl_qos_stop)
                    Finch.resize_if_smaller!(z_lvl_2.ptr, z_lvl_qos_stop + 1)
                    Finch.fill_range!(z_lvl_2.ptr, 0, z_lvl_qos + 1, z_lvl_qos_stop + 1)
                end
                z_lvldirty = false
                z_lvl_2_qos_3 = z_lvl_2_qos_fill + 1
                z_lvl_2_prev_pos < z_lvl_qos || throw(FinchProtocolError("SparseRLELevels cannot be updated multiple times"))
                x_lvl_2_q_2 = x_lvl_2.ptr[x_lvl_q]
                x_lvl_2_q_stop_2 = x_lvl_2.ptr[x_lvl_q + 1]
                if x_lvl_2_q_2 < x_lvl_2_q_stop_2
                    x_lvl_2_i_end_2 = x_lvl_2.right[x_lvl_2_q_stop_2 - 1]
                else
                    x_lvl_2_i_end_2 = 0.0f0
                end
                y_lvl_2_q_2 = y_lvl_2.ptr[y_lvl_q]
                y_lvl_2_q_stop_2 = y_lvl_2.ptr[y_lvl_q + 1]
                if y_lvl_2_q_2 < y_lvl_2_q_stop_2
                    y_lvl_2_i_end_2 = y_lvl_2.right[y_lvl_2_q_stop_2 - 1]
                else
                    y_lvl_2_i_end_2 = 0.0f0
                end
                phase_stop_17 = min(y_lvl_2.shape, x_lvl_2_i_end_2, y_lvl_2_i_end_2)
                if phase_stop_17 >= limit(1.0)
                    j = limit(1.0)
                    if x_lvl_2.right[x_lvl_2_q_2] < limit(1.0)
                        x_lvl_2_q_2 = Finch.scansearch(x_lvl_2.right, limit(1.0), x_lvl_2_q_2, x_lvl_2_q_stop_2 - 1)
                    end
                    if y_lvl_2.right[y_lvl_2_q_2] < limit(1.0)
                        y_lvl_2_q_2 = Finch.scansearch(y_lvl_2.right, limit(1.0), y_lvl_2_q_2, y_lvl_2_q_stop_2 - 1)
                    end
                    while j <= phase_stop_17
                        x_lvl_2_i_start_2 = x_lvl_2.left[x_lvl_2_q_2]
                        x_lvl_2_i_stop_2 = x_lvl_2.right[x_lvl_2_q_2]
                        y_lvl_2_i_start_2 = y_lvl_2.left[y_lvl_2_q_2]
                        y_lvl_2_i_stop_2 = y_lvl_2.right[y_lvl_2_q_2]
                        phase_start_18 = j
                        phase_stop_18 = min(y_lvl_2_i_stop_2, phase_stop_17, x_lvl_2_i_stop_2)
                        phase_start_20 = max(phase_start_18, x_lvl_2_i_start_2)
                        phase_stop_20 = min(phase_stop_18, limit(0-ϵ) + y_lvl_2_i_start_2)
                        if phase_stop_20 >= phase_start_20
                            x_lvl_3_val_3 = x_lvl_3.val[x_lvl_2_q_2]
                            if z_lvl_2_qos_3 > z_lvl_2_qos_stop
                                z_lvl_2_qos_stop = max(z_lvl_2_qos_stop << 1, 1)
                                Finch.resize_if_smaller!(z_lvl_2.left, z_lvl_2_qos_stop)
                                Finch.resize_if_smaller!(z_lvl_2.right, z_lvl_2_qos_stop)
                                Finch.resize_if_smaller!(z_lvl_3.val, z_lvl_2_qos_stop)
                                Finch.fill_range!(z_lvl_3.val, 0, z_lvl_2_qos_3, z_lvl_2_qos_stop)
                            end
                            z_lvl_3.val[z_lvl_2_qos_3] = x_lvl_3_val_3 + z_lvl_3.val[z_lvl_2_qos_3]
                            z_lvldirty = true
                            z_lvl_2.left[z_lvl_2_qos_3] = phase_start_20
                            z_lvl_2.right[z_lvl_2_qos_3] = phase_stop_20
                            z_lvl_2_qos_3 += 1
                            z_lvl_2_prev_pos = z_lvl_qos
                        end
                        phase_start_21 = max(phase_start_18, y_lvl_2_i_start_2)
                        phase_stop_21 = min(phase_stop_18, limit(0-ϵ) + x_lvl_2_i_start_2)
                        if phase_stop_21 >= phase_start_21
                            y_lvl_3_val_3 = y_lvl_3.val[y_lvl_2_q_2]
                            if z_lvl_2_qos_3 > z_lvl_2_qos_stop
                                z_lvl_2_qos_stop = max(z_lvl_2_qos_stop << 1, 1)
                                Finch.resize_if_smaller!(z_lvl_2.left, z_lvl_2_qos_stop)
                                Finch.resize_if_smaller!(z_lvl_2.right, z_lvl_2_qos_stop)
                                Finch.resize_if_smaller!(z_lvl_3.val, z_lvl_2_qos_stop)
                                Finch.fill_range!(z_lvl_3.val, 0, z_lvl_2_qos_3, z_lvl_2_qos_stop)
                            end
                            z_lvl_3.val[z_lvl_2_qos_3] = y_lvl_3_val_3 + z_lvl_3.val[z_lvl_2_qos_3]
                            z_lvldirty = true
                            z_lvl_2.left[z_lvl_2_qos_3] = phase_start_21
                            z_lvl_2.right[z_lvl_2_qos_3] = phase_stop_21
                            z_lvl_2_qos_3 += 1
                            z_lvl_2_prev_pos = z_lvl_qos
                        end
                        phase_start_22 = max(phase_start_18, x_lvl_2_i_start_2, y_lvl_2_i_start_2)
                        if phase_stop_18 >= phase_start_22
                            y_lvl_3_val_4 = y_lvl_3.val[y_lvl_2_q_2]
                            x_lvl_3_val_4 = x_lvl_3.val[x_lvl_2_q_2]
                            if z_lvl_2_qos_3 > z_lvl_2_qos_stop
                                z_lvl_2_qos_stop = max(z_lvl_2_qos_stop << 1, 1)
                                Finch.resize_if_smaller!(z_lvl_2.left, z_lvl_2_qos_stop)
                                Finch.resize_if_smaller!(z_lvl_2.right, z_lvl_2_qos_stop)
                                Finch.resize_if_smaller!(z_lvl_3.val, z_lvl_2_qos_stop)
                                Finch.fill_range!(z_lvl_3.val, 0, z_lvl_2_qos_3, z_lvl_2_qos_stop)
                            end
                            z_lvl_3.val[z_lvl_2_qos_3] = y_lvl_3_val_4 + z_lvl_3.val[z_lvl_2_qos_3] + x_lvl_3_val_4
                            z_lvldirty = true
                            z_lvl_2.left[z_lvl_2_qos_3] = phase_start_22
                            z_lvl_2.right[z_lvl_2_qos_3] = phase_stop_18
                            z_lvl_2_qos_3 += 1
                            z_lvl_2_prev_pos = z_lvl_qos
                        end
                        x_lvl_2_q_2 += phase_stop_18 == x_lvl_2_i_stop_2
                        y_lvl_2_q_2 += phase_stop_18 == y_lvl_2_i_stop_2
                        j = phase_stop_18 + limit(0+ϵ)
                    end
                end
                phase_start_23 = max(limit(1.0), limit(0+ϵ) + x_lvl_2_i_end_2)
                phase_stop_23 = min(y_lvl_2.shape, y_lvl_2_i_end_2)
                if phase_stop_23 >= phase_start_23
                    j = phase_start_23
                    if y_lvl_2.right[y_lvl_2_q_2] < phase_start_23
                        y_lvl_2_q_2 = Finch.scansearch(y_lvl_2.right, phase_start_23, y_lvl_2_q_2, y_lvl_2_q_stop_2 - 1)
                    end
                    while j <= phase_stop_23
                        y_lvl_2_i_start_2 = y_lvl_2.left[y_lvl_2_q_2]
                        y_lvl_2_i_stop_2 = y_lvl_2.right[y_lvl_2_q_2]
                        phase_start_24 = j
                        phase_stop_24 = min(y_lvl_2_i_stop_2, phase_stop_23)
<<<<<<< HEAD
                        phase_start_26 = max(y_lvl_2_i_start_2, phase_start_24)
                        if phase_stop_24 >= phase_start_26
                            y_lvl_3_val_5 = y_lvl_3.val[y_lvl_2_q_2]
                            if z_lvl_2_qos_3 > z_lvl_2_qos_stop
                                z_lvl_2_qos_stop = max(z_lvl_2_qos_stop << 1, 1)
                                Finch.resize_if_smaller!(z_lvl_2.left, z_lvl_2_qos_stop)
                                Finch.resize_if_smaller!(z_lvl_2.right, z_lvl_2_qos_stop)
                                Finch.resize_if_smaller!(z_lvl_3.val, z_lvl_2_qos_stop)
                                Finch.fill_range!(z_lvl_3.val, 0, z_lvl_2_qos_3, z_lvl_2_qos_stop)
=======
                        if phase_stop_24 >= j
                            phase_start_26 = max(y_lvl_2_i_start_2, phase_start_24)
                            if phase_stop_24 >= phase_start_26
                                y_lvl_3_val_5 = y_lvl_3.val[y_lvl_2_q_2]
                                if z_lvl_2_qos_3 > z_lvl_2_qos_stop
                                    z_lvl_2_qos_stop = max(z_lvl_2_qos_stop << 1, 1)
                                    Finch.resize_if_smaller!(z_lvl_2.left, z_lvl_2_qos_stop)
                                    Finch.resize_if_smaller!(z_lvl_2.right, z_lvl_2_qos_stop)
                                    Finch.resize_if_smaller!(z_lvl_3.val, z_lvl_2_qos_stop)
                                    Finch.fill_range!(z_lvl_3.val, 0, z_lvl_2_qos_3, z_lvl_2_qos_stop)
                                end
                                z_lvl_3.val[z_lvl_2_qos_3] = y_lvl_3_val_5 + z_lvl_3.val[z_lvl_2_qos_3]
                                z_lvldirty = true
                                z_lvl_2.left[z_lvl_2_qos_3] = phase_start_26
                                z_lvl_2.right[z_lvl_2_qos_3] = phase_stop_24
                                z_lvl_2_qos_3 += 1
                                z_lvl_2_prev_pos = z_lvl_qos
>>>>>>> cadd561b
                            end
                            z_lvl_3.val[z_lvl_2_qos_3] = y_lvl_3_val_5 + z_lvl_3.val[z_lvl_2_qos_3]
                            z_lvldirty = true
                            z_lvl_2.left[z_lvl_2_qos_3] = phase_start_26
                            z_lvl_2.right[z_lvl_2_qos_3] = phase_stop_24
                            z_lvl_2_qos_3 += 1
                        end
                        y_lvl_2_q_2 += phase_stop_24 == y_lvl_2_i_stop_2
                        j = phase_stop_24 + limit(0+ϵ)
                    end
                end
                phase_start_27 = max(limit(1.0), limit(0+ϵ) + y_lvl_2_i_end_2)
                phase_stop_27 = min(y_lvl_2.shape, x_lvl_2_i_end_2)
                if phase_stop_27 >= phase_start_27
                    j = phase_start_27
                    if x_lvl_2.right[x_lvl_2_q_2] < phase_start_27
                        x_lvl_2_q_2 = Finch.scansearch(x_lvl_2.right, phase_start_27, x_lvl_2_q_2, x_lvl_2_q_stop_2 - 1)
                    end
                    while j <= phase_stop_27
                        x_lvl_2_i_start_2 = x_lvl_2.left[x_lvl_2_q_2]
                        x_lvl_2_i_stop_2 = x_lvl_2.right[x_lvl_2_q_2]
                        phase_start_28 = j
                        phase_stop_28 = min(x_lvl_2_i_stop_2, phase_stop_27)
<<<<<<< HEAD
                        phase_start_30 = max(x_lvl_2_i_start_2, phase_start_28)
                        if phase_stop_28 >= phase_start_30
                            x_lvl_3_val_5 = x_lvl_3.val[x_lvl_2_q_2]
                            if z_lvl_2_qos_3 > z_lvl_2_qos_stop
                                z_lvl_2_qos_stop = max(z_lvl_2_qos_stop << 1, 1)
                                Finch.resize_if_smaller!(z_lvl_2.left, z_lvl_2_qos_stop)
                                Finch.resize_if_smaller!(z_lvl_2.right, z_lvl_2_qos_stop)
                                Finch.resize_if_smaller!(z_lvl_3.val, z_lvl_2_qos_stop)
                                Finch.fill_range!(z_lvl_3.val, 0, z_lvl_2_qos_3, z_lvl_2_qos_stop)
=======
                        if phase_stop_28 >= j
                            phase_start_30 = max(x_lvl_2_i_start_2, phase_start_28)
                            if phase_stop_28 >= phase_start_30
                                x_lvl_3_val_5 = x_lvl_3.val[x_lvl_2_q_2]
                                if z_lvl_2_qos_3 > z_lvl_2_qos_stop
                                    z_lvl_2_qos_stop = max(z_lvl_2_qos_stop << 1, 1)
                                    Finch.resize_if_smaller!(z_lvl_2.left, z_lvl_2_qos_stop)
                                    Finch.resize_if_smaller!(z_lvl_2.right, z_lvl_2_qos_stop)
                                    Finch.resize_if_smaller!(z_lvl_3.val, z_lvl_2_qos_stop)
                                    Finch.fill_range!(z_lvl_3.val, 0, z_lvl_2_qos_3, z_lvl_2_qos_stop)
                                end
                                z_lvl_3.val[z_lvl_2_qos_3] = x_lvl_3_val_5 + z_lvl_3.val[z_lvl_2_qos_3]
                                z_lvldirty = true
                                z_lvl_2.left[z_lvl_2_qos_3] = phase_start_30
                                z_lvl_2.right[z_lvl_2_qos_3] = phase_stop_28
                                z_lvl_2_qos_3 += 1
                                z_lvl_2_prev_pos = z_lvl_qos
>>>>>>> cadd561b
                            end
                            z_lvl_3.val[z_lvl_2_qos_3] = x_lvl_3_val_5 + z_lvl_3.val[z_lvl_2_qos_3]
                            z_lvldirty = true
                            z_lvl_2.left[z_lvl_2_qos_3] = phase_start_30
                            z_lvl_2.right[z_lvl_2_qos_3] = phase_stop_28
                            z_lvl_2_qos_3 += 1
                        end
                        x_lvl_2_q_2 += phase_stop_28 == x_lvl_2_i_stop_2
                        j = phase_stop_28 + limit(0+ϵ)
                    end
                end
                z_lvl_2.ptr[z_lvl_qos + 1] = (z_lvl_2_qos_3 - z_lvl_2_qos_fill) - 1
                z_lvl_2_qos_fill = z_lvl_2_qos_3 - 1
                if z_lvldirty
                    z_lvl.left[z_lvl_qos] = phase_start_16
                    z_lvl.right[z_lvl_qos] = phase_stop_2
                    z_lvl_qos += 1
                end
            end
            y_lvl_q += phase_stop_2 == y_lvl_i_stop
            x_lvl_q += phase_stop_2 == x_lvl_i_stop
            i = phase_stop_2 + limit(0+ϵ)
        end
    end
    phase_start_32 = max(limit(1.0), limit(0+ϵ) + y_lvl_i_end)
    phase_stop_32 = min(y_lvl.shape, x_lvl_i_end)
    if phase_stop_32 >= phase_start_32
        i = phase_start_32
        if x_lvl.right[x_lvl_q] < phase_start_32
            x_lvl_q = Finch.scansearch(x_lvl.right, phase_start_32, x_lvl_q, x_lvl_q_stop - 1)
        end
        while i <= phase_stop_32
            x_lvl_i_start = x_lvl.left[x_lvl_q]
            x_lvl_i_stop = x_lvl.right[x_lvl_q]
            phase_start_33 = i
            phase_stop_33 = min(x_lvl_i_stop, phase_stop_32)
<<<<<<< HEAD
            phase_start_35 = max(x_lvl_i_start, phase_start_33)
            if phase_stop_33 >= phase_start_35
                if z_lvl_qos > z_lvl_qos_stop
                    z_lvl_qos_stop = max(z_lvl_qos_stop << 1, 1)
                    Finch.resize_if_smaller!(z_lvl.left, z_lvl_qos_stop)
                    Finch.resize_if_smaller!(z_lvl.right, z_lvl_qos_stop)
                    Finch.resize_if_smaller!(z_lvl_2.ptr, z_lvl_qos_stop + 1)
                    Finch.fill_range!(z_lvl_2.ptr, 0, z_lvl_qos + 1, z_lvl_qos_stop + 1)
                end
                z_lvldirty = false
                z_lvl_2_qos_4 = z_lvl_2_qos_fill + 1
                x_lvl_2_q_3 = x_lvl_2.ptr[x_lvl_q]
                x_lvl_2_q_stop_3 = x_lvl_2.ptr[x_lvl_q + 1]
                if x_lvl_2_q_3 < x_lvl_2_q_stop_3
                    x_lvl_2_i_end_3 = x_lvl_2.right[x_lvl_2_q_stop_3 - 1]
                else
                    x_lvl_2_i_end_3 = 0.0f0
                end
                phase_stop_36 = min(y_lvl_2.shape, x_lvl_2_i_end_3)
                if phase_stop_36 >= limit(1.0)
                    j = limit(1.0)
                    if x_lvl_2.right[x_lvl_2_q_3] < limit(1.0)
                        x_lvl_2_q_3 = Finch.scansearch(x_lvl_2.right, limit(1.0), x_lvl_2_q_3, x_lvl_2_q_stop_3 - 1)
                    end
                    while j <= phase_stop_36
                        x_lvl_2_i_start_3 = x_lvl_2.left[x_lvl_2_q_3]
                        x_lvl_2_i_stop_3 = x_lvl_2.right[x_lvl_2_q_3]
                        phase_start_37 = j
                        phase_stop_37 = min(phase_stop_36, x_lvl_2_i_stop_3)
                        phase_start_39 = max(phase_start_37, x_lvl_2_i_start_3)
                        if phase_stop_37 >= phase_start_39
                            x_lvl_3_val_6 = x_lvl_3.val[x_lvl_2_q_3]
                            if z_lvl_2_qos_4 > z_lvl_2_qos_stop
                                z_lvl_2_qos_stop = max(z_lvl_2_qos_stop << 1, 1)
                                Finch.resize_if_smaller!(z_lvl_2.left, z_lvl_2_qos_stop)
                                Finch.resize_if_smaller!(z_lvl_2.right, z_lvl_2_qos_stop)
                                Finch.resize_if_smaller!(z_lvl_3.val, z_lvl_2_qos_stop)
                                Finch.fill_range!(z_lvl_3.val, 0, z_lvl_2_qos_4, z_lvl_2_qos_stop)
=======
            if phase_stop_33 >= i
                phase_start_35 = max(x_lvl_i_start, phase_start_33)
                if phase_stop_33 >= phase_start_35
                    if z_lvl_qos > z_lvl_qos_stop
                        z_lvl_qos_stop = max(z_lvl_qos_stop << 1, 1)
                        Finch.resize_if_smaller!(z_lvl.left, z_lvl_qos_stop)
                        Finch.resize_if_smaller!(z_lvl.right, z_lvl_qos_stop)
                        Finch.resize_if_smaller!(z_lvl_2.ptr, z_lvl_qos_stop + 1)
                        Finch.fill_range!(z_lvl_2.ptr, 0, z_lvl_qos + 1, z_lvl_qos_stop + 1)
                    end
                    z_lvldirty = false
                    z_lvl_2_qos_4 = z_lvl_2_qos_fill + 1
                    z_lvl_2_prev_pos < z_lvl_qos || throw(FinchProtocolError("SparseRLELevels cannot be updated multiple times"))
                    x_lvl_2_q_3 = x_lvl_2.ptr[x_lvl_q]
                    x_lvl_2_q_stop_3 = x_lvl_2.ptr[x_lvl_q + 1]
                    if x_lvl_2_q_3 < x_lvl_2_q_stop_3
                        x_lvl_2_i_end_3 = x_lvl_2.right[x_lvl_2_q_stop_3 - 1]
                    else
                        x_lvl_2_i_end_3 = 0.0f0
                    end
                    phase_stop_36 = min(y_lvl_2.shape, x_lvl_2_i_end_3)
                    if phase_stop_36 >= limit(1.0)
                        j = limit(1.0)
                        if x_lvl_2.right[x_lvl_2_q_3] < limit(1.0)
                            x_lvl_2_q_3 = Finch.scansearch(x_lvl_2.right, limit(1.0), x_lvl_2_q_3, x_lvl_2_q_stop_3 - 1)
                        end
                        while j <= phase_stop_36
                            x_lvl_2_i_start_3 = x_lvl_2.left[x_lvl_2_q_3]
                            x_lvl_2_i_stop_3 = x_lvl_2.right[x_lvl_2_q_3]
                            phase_start_37 = j
                            phase_stop_37 = min(phase_stop_36, x_lvl_2_i_stop_3)
                            if phase_stop_37 >= j
                                phase_start_39 = max(phase_start_37, x_lvl_2_i_start_3)
                                if phase_stop_37 >= phase_start_39
                                    x_lvl_3_val_6 = x_lvl_3.val[x_lvl_2_q_3]
                                    if z_lvl_2_qos_4 > z_lvl_2_qos_stop
                                        z_lvl_2_qos_stop = max(z_lvl_2_qos_stop << 1, 1)
                                        Finch.resize_if_smaller!(z_lvl_2.left, z_lvl_2_qos_stop)
                                        Finch.resize_if_smaller!(z_lvl_2.right, z_lvl_2_qos_stop)
                                        Finch.resize_if_smaller!(z_lvl_3.val, z_lvl_2_qos_stop)
                                        Finch.fill_range!(z_lvl_3.val, 0, z_lvl_2_qos_4, z_lvl_2_qos_stop)
                                    end
                                    z_lvl_3.val[z_lvl_2_qos_4] = x_lvl_3_val_6 + z_lvl_3.val[z_lvl_2_qos_4]
                                    z_lvldirty = true
                                    z_lvl_2.left[z_lvl_2_qos_4] = phase_start_39
                                    z_lvl_2.right[z_lvl_2_qos_4] = phase_stop_37
                                    z_lvl_2_qos_4 += 1
                                    z_lvl_2_prev_pos = z_lvl_qos
                                end
                                x_lvl_2_q_3 += phase_stop_37 == x_lvl_2_i_stop_3
                                j = phase_stop_37 + limit(0+ϵ)
>>>>>>> cadd561b
                            end
                            z_lvl_3.val[z_lvl_2_qos_4] = x_lvl_3_val_6 + z_lvl_3.val[z_lvl_2_qos_4]
                            z_lvldirty = true
                            z_lvl_2.left[z_lvl_2_qos_4] = phase_start_39
                            z_lvl_2.right[z_lvl_2_qos_4] = phase_stop_37
                            z_lvl_2_qos_4 += 1
                        end
                        x_lvl_2_q_3 += phase_stop_37 == x_lvl_2_i_stop_3
                        j = phase_stop_37 + limit(0+ϵ)
                    end
                end
                z_lvl_2.ptr[z_lvl_qos + 1] = (z_lvl_2_qos_4 - z_lvl_2_qos_fill) - 1
                z_lvl_2_qos_fill = z_lvl_2_qos_4 - 1
                if z_lvldirty
                    z_lvl.left[z_lvl_qos] = phase_start_35
                    z_lvl.right[z_lvl_qos] = phase_stop_33
                    z_lvl_qos += 1
                end
            end
            x_lvl_q += phase_stop_33 == x_lvl_i_stop
            i = phase_stop_33 + limit(0+ϵ)
        end
    end
    phase_start_41 = max(limit(1.0), limit(0+ϵ) + x_lvl_i_end)
    phase_stop_41 = min(y_lvl.shape, y_lvl_i_end)
    if phase_stop_41 >= phase_start_41
        i = phase_start_41
        if y_lvl.right[y_lvl_q] < phase_start_41
            y_lvl_q = Finch.scansearch(y_lvl.right, phase_start_41, y_lvl_q, y_lvl_q_stop - 1)
        end
        while i <= phase_stop_41
            y_lvl_i_start = y_lvl.left[y_lvl_q]
            y_lvl_i_stop = y_lvl.right[y_lvl_q]
            phase_start_42 = i
            phase_stop_42 = min(y_lvl_i_stop, phase_stop_41)
<<<<<<< HEAD
            phase_start_44 = max(y_lvl_i_start, phase_start_42)
            if phase_stop_42 >= phase_start_44
                if z_lvl_qos > z_lvl_qos_stop
                    z_lvl_qos_stop = max(z_lvl_qos_stop << 1, 1)
                    Finch.resize_if_smaller!(z_lvl.left, z_lvl_qos_stop)
                    Finch.resize_if_smaller!(z_lvl.right, z_lvl_qos_stop)
                    Finch.resize_if_smaller!(z_lvl_2.ptr, z_lvl_qos_stop + 1)
                    Finch.fill_range!(z_lvl_2.ptr, 0, z_lvl_qos + 1, z_lvl_qos_stop + 1)
                end
                z_lvldirty = false
                z_lvl_2_qos_5 = z_lvl_2_qos_fill + 1
                y_lvl_2_q_3 = y_lvl_2.ptr[y_lvl_q]
                y_lvl_2_q_stop_3 = y_lvl_2.ptr[y_lvl_q + 1]
                if y_lvl_2_q_3 < y_lvl_2_q_stop_3
                    y_lvl_2_i_end_3 = y_lvl_2.right[y_lvl_2_q_stop_3 - 1]
                else
                    y_lvl_2_i_end_3 = 0.0f0
                end
                phase_stop_45 = min(y_lvl_2.shape, y_lvl_2_i_end_3)
                if phase_stop_45 >= limit(1.0)
                    j = limit(1.0)
                    if y_lvl_2.right[y_lvl_2_q_3] < limit(1.0)
                        y_lvl_2_q_3 = Finch.scansearch(y_lvl_2.right, limit(1.0), y_lvl_2_q_3, y_lvl_2_q_stop_3 - 1)
                    end
                    while j <= phase_stop_45
                        y_lvl_2_i_start_3 = y_lvl_2.left[y_lvl_2_q_3]
                        y_lvl_2_i_stop_3 = y_lvl_2.right[y_lvl_2_q_3]
                        phase_start_46 = j
                        phase_stop_46 = min(phase_stop_45, y_lvl_2_i_stop_3)
                        phase_start_48 = max(phase_start_46, y_lvl_2_i_start_3)
                        if phase_stop_46 >= phase_start_48
                            y_lvl_3_val_6 = y_lvl_3.val[y_lvl_2_q_3]
                            if z_lvl_2_qos_5 > z_lvl_2_qos_stop
                                z_lvl_2_qos_stop = max(z_lvl_2_qos_stop << 1, 1)
                                Finch.resize_if_smaller!(z_lvl_2.left, z_lvl_2_qos_stop)
                                Finch.resize_if_smaller!(z_lvl_2.right, z_lvl_2_qos_stop)
                                Finch.resize_if_smaller!(z_lvl_3.val, z_lvl_2_qos_stop)
                                Finch.fill_range!(z_lvl_3.val, 0, z_lvl_2_qos_5, z_lvl_2_qos_stop)
=======
            if phase_stop_42 >= i
                phase_start_44 = max(y_lvl_i_start, phase_start_42)
                if phase_stop_42 >= phase_start_44
                    if z_lvl_qos > z_lvl_qos_stop
                        z_lvl_qos_stop = max(z_lvl_qos_stop << 1, 1)
                        Finch.resize_if_smaller!(z_lvl.left, z_lvl_qos_stop)
                        Finch.resize_if_smaller!(z_lvl.right, z_lvl_qos_stop)
                        Finch.resize_if_smaller!(z_lvl_2.ptr, z_lvl_qos_stop + 1)
                        Finch.fill_range!(z_lvl_2.ptr, 0, z_lvl_qos + 1, z_lvl_qos_stop + 1)
                    end
                    z_lvldirty = false
                    z_lvl_2_qos_5 = z_lvl_2_qos_fill + 1
                    z_lvl_2_prev_pos < z_lvl_qos || throw(FinchProtocolError("SparseRLELevels cannot be updated multiple times"))
                    y_lvl_2_q_3 = y_lvl_2.ptr[y_lvl_q]
                    y_lvl_2_q_stop_3 = y_lvl_2.ptr[y_lvl_q + 1]
                    if y_lvl_2_q_3 < y_lvl_2_q_stop_3
                        y_lvl_2_i_end_3 = y_lvl_2.right[y_lvl_2_q_stop_3 - 1]
                    else
                        y_lvl_2_i_end_3 = 0.0f0
                    end
                    phase_stop_45 = min(y_lvl_2.shape, y_lvl_2_i_end_3)
                    if phase_stop_45 >= limit(1.0)
                        j = limit(1.0)
                        if y_lvl_2.right[y_lvl_2_q_3] < limit(1.0)
                            y_lvl_2_q_3 = Finch.scansearch(y_lvl_2.right, limit(1.0), y_lvl_2_q_3, y_lvl_2_q_stop_3 - 1)
                        end
                        while j <= phase_stop_45
                            y_lvl_2_i_start_3 = y_lvl_2.left[y_lvl_2_q_3]
                            y_lvl_2_i_stop_3 = y_lvl_2.right[y_lvl_2_q_3]
                            phase_start_46 = j
                            phase_stop_46 = min(phase_stop_45, y_lvl_2_i_stop_3)
                            if phase_stop_46 >= j
                                phase_start_48 = max(phase_start_46, y_lvl_2_i_start_3)
                                if phase_stop_46 >= phase_start_48
                                    y_lvl_3_val_6 = y_lvl_3.val[y_lvl_2_q_3]
                                    if z_lvl_2_qos_5 > z_lvl_2_qos_stop
                                        z_lvl_2_qos_stop = max(z_lvl_2_qos_stop << 1, 1)
                                        Finch.resize_if_smaller!(z_lvl_2.left, z_lvl_2_qos_stop)
                                        Finch.resize_if_smaller!(z_lvl_2.right, z_lvl_2_qos_stop)
                                        Finch.resize_if_smaller!(z_lvl_3.val, z_lvl_2_qos_stop)
                                        Finch.fill_range!(z_lvl_3.val, 0, z_lvl_2_qos_5, z_lvl_2_qos_stop)
                                    end
                                    z_lvl_3.val[z_lvl_2_qos_5] = y_lvl_3_val_6 + z_lvl_3.val[z_lvl_2_qos_5]
                                    z_lvldirty = true
                                    z_lvl_2.left[z_lvl_2_qos_5] = phase_start_48
                                    z_lvl_2.right[z_lvl_2_qos_5] = phase_stop_46
                                    z_lvl_2_qos_5 += 1
                                    z_lvl_2_prev_pos = z_lvl_qos
                                end
                                y_lvl_2_q_3 += phase_stop_46 == y_lvl_2_i_stop_3
                                j = phase_stop_46 + limit(0+ϵ)
>>>>>>> cadd561b
                            end
                            z_lvl_3.val[z_lvl_2_qos_5] = y_lvl_3_val_6 + z_lvl_3.val[z_lvl_2_qos_5]
                            z_lvldirty = true
                            z_lvl_2.left[z_lvl_2_qos_5] = phase_start_48
                            z_lvl_2.right[z_lvl_2_qos_5] = phase_stop_46
                            z_lvl_2_qos_5 += 1
                        end
                        y_lvl_2_q_3 += phase_stop_46 == y_lvl_2_i_stop_3
                        j = phase_stop_46 + limit(0+ϵ)
                    end
                end
                z_lvl_2.ptr[z_lvl_qos + 1] = (z_lvl_2_qos_5 - z_lvl_2_qos_fill) - 1
                z_lvl_2_qos_fill = z_lvl_2_qos_5 - 1
                if z_lvldirty
                    z_lvl.left[z_lvl_qos] = phase_start_44
                    z_lvl.right[z_lvl_qos] = phase_stop_42
                    z_lvl_qos += 1
                end
            end
            y_lvl_q += phase_stop_42 == y_lvl_i_stop
            i = phase_stop_42 + limit(0+ϵ)
        end
    end
    z_lvl.ptr[1 + 1] = (z_lvl_qos - 0) - 1
    for p = 2:1 + 1
        z_lvl.ptr[p] += z_lvl.ptr[p - 1]
    end
    qos_stop = z_lvl.ptr[1 + 1] - 1
    for p_2 = 2:qos_stop + 1
        z_lvl_2.ptr[p_2] += z_lvl_2.ptr[p_2 - 1]
    end
    resize!(z_lvl.ptr, 1 + 1)
    qos = z_lvl.ptr[end] - 1
    resize!(z_lvl.left, qos)
    resize!(z_lvl.right, qos)
    resize!(z_lvl_2.ptr, qos + 1)
    qos_2 = z_lvl_2.ptr[end] - 1
    resize!(z_lvl_2.left, qos_2)
    resize!(z_lvl_2.right, qos_2)
    resize!(z_lvl_3.val, qos_2)
    (z = Fiber((SparseRLELevel){Limit{Float32}, Int64, Vector{Int64}, Vector{Limit{Float32}}, Vector{Limit{Float32}}, SparseRLELevel{Limit{Float32}, Int64, Vector{Int64}, Vector{Limit{Float32}}, Vector{Limit{Float32}}, ElementLevel{0, Int64, Int64, Vector{Int64}}}}((SparseRLELevel){Limit{Float32}, Int64, Vector{Int64}, Vector{Limit{Float32}}, Vector{Limit{Float32}}, ElementLevel{0, Int64, Int64, Vector{Int64}}}(z_lvl_3, y_lvl_2.shape, z_lvl_2.ptr, z_lvl_2.left, z_lvl_2.right), y_lvl.shape, z_lvl.ptr, z_lvl.left, z_lvl.right)),)
end
julia> @finch begin
        z .= 0
        for i = _, j = _
            z[j, i] += x[j, i] + y[j, i]
        end
    end
(z = Fiber(SparseRLE{Limit{Float32}, Int64, Vector{Int64}, Vector{Limit{Float32}}, Vector{Limit{Float32}}, SparseRLELevel{Limit{Float32}, Int64, Vector{Int64}, Vector{Limit{Float32}}, Vector{Limit{Float32}}, ElementLevel{0, Int64, Int64, Vector{Int64}}}}(SparseRLE{Limit{Float32}, Int64, Vector{Int64}, Vector{Limit{Float32}}, Vector{Limit{Float32}}, ElementLevel{0, Int64, Int64, Vector{Int64}}}(Element{0, Int64, Int64, Vector{Int64}}([1, 2, 1, 2, 1, 2, 1, 2, 1, 2, 1, 1, 2, 1, 2, 1, 1, 2, 1, 1, 1, 2, 1, 1, 1, 2, 1, 1, 1, 1, 1, 1, 1, 1, 1, 1, 1, 1, 1, 1, 2, 1, 1, 1, 2, 1, 2, 1, 2, 1, 1, 2, 1, 2, 1, 2, 1, 1, 2, 1, 1, 2, 1, 2, 1, 1, 1, 1, 1, 1, 1, 1, 1, 1, 1, 1, 1, 1, 1, 1, 1, 1, 1, 1, 1, 1, 1, 2, 1, 2, 1, 1, 2, 1, 2, 1, 2, 1, 2, 1, 2, 1, 2, 1, 2, 1, 1, 2, 1, 1, 2, 1, 1, 1, 1, 1, 1, 1, 1, 1, 1, 1, 1, 1, 1, 1, 1, 1, 1, 1, 1, 1, 1, 1, 2, 1, 2, 1, 2, 1, 2, 1, 1, 2, 1, 2, 1, 1, 1, 1, 2, 1, 2, 1, 2, 1, 1, 1, 2, 1, 1, 1, 1, 1, 1, 1, 1, 1, 1, 1, 1, 2, 1, 1, 1, 2, 1, 2, 1, 2, 1, 2, 1, 1, 1, 2, 1, 2, 1, 2, 1, 2, 1, 2, 1, 1, 2, 1, 1, 1, 1, 1, 1, 1, 1, 1, 1, 1, 2, 1, 1, 2, 1, 2, 1, 1, 2, 1, 2, 1, 2, 1, 1, 2, 1, 2, 1, 1, 2, 1, 1, 2, 1, 2, 1, 2, 1, 2, 1, 1, 1, 1, 1, 1, 1, 1, 1, 1, 1, 1, 2, 1, 2, 1, 2, 1, 1, 1, 1, 1, 2, 1, 2, 1, 2, 1, 1, 1, 1, 1, 2, 1, 1, 2, 1, 2, 1, 2, 1, 1, 1, 1, 1, 1, 1, 1, 1, 1, 1, 1, 1, 2, 1, 1, 1, 1, 2, 1, 2, 1, 2, 1, 1, 2, 1, 1, 2, 1, 1, 1, 2, 1, 1, 2, 1, 2, 1, 1, 1, 1, 1, 1, 1, 1, 1, 1, 1, 1, 1, 1, 1, 1, 1, 1, 1, 1, 1, 1, 1, 1, 1, 1, 1, 1, 1, 1, 1, 1, 2, 1, 2, 1, 1, 2, 1, 2, 1, 2, 1, 1, 2, 1, 1, 1, 1, 1, 2, 1, 2, 1, 2, 1, 1, 1, 2, 1, 1, 1, 1, 1, 1, 1, 1, 1, 1, 1, 1, 1, 1, 1, 1, 1, 1, 1, 1, 1, 1, 1, 1, 1, 1, 1, 1, 1, 1, 1, 1, 1, 2, 1, 2, 1, 1, 2, 1, 2, 1, 1, 1, 2, 1, 1, 2, 1, 1, 2, 1, 1, 1, 1, 1, 1, 2, 1, 1, 1, 1, 1, 1, 1, 1, 1, 1, 1, 1, 1, 2, 1, 2, 1, 1, 2, 1, 2, 1, 2, 1, 2, 2, 1, 2, 1, 2, 1, 1, 2, 1, 1, 1, 1, 2, 1, 1, 1, 1, 1, 1, 1, 1, 1, 1, 1, 2, 1, 2, 1, 1, 2, 1, 1, 2, 1, 2, 1, 1, 2, 1, 2, 1, 2, 1, 1, 1, 2, 1, 2, 1, 1, 2, 1, 2, 1, 1, 1, 1, 1, 1, 1, 1, 1, 1, 1]), limit(100.0), [1, 28, 38, 65, 75, 85, 113, 123, 133, 161, 171, 199, 209, 240, 250, 280, 290, 318, 328, 338, 348, 378, 388, 398, 408, 436, 446, 472, 482, 513, 523], [limit(11.0), limit(17.0), limit(18.0+ϵ), limit(19.0), limit(24.0+ϵ), limit(27.0), limit(30.0+ϵ), limit(34.0), limit(36.0+ϵ), limit(37.0), limit(39.0), limit(43.0), limit(47.0), limit(52.0+ϵ), limit(55.0), limit(55.0+ϵ), limit(59.0), limit(65.0), limit(65.0+ϵ), limit(72.0), limit(74.0), limit(78.0), limit(84.0+ϵ), limit(91.0), limit(94.0), limit(95.0), limit(96.0+ϵ), limit(17.0), limit(27.0), limit(34.0), limit(37.0), limit(47.0), limit(55.0), limit(59.0), limit(78.0), limit(91.0), limit(94.0), limit(2.0), limit(12.0), limit(17.0), limit(20.0), limit(21.0+ϵ), limit(27.0), limit(33.0), limit(34.0), limit(36.0+ϵ), limit(37.0), limit(37.0+ϵ), limit(38.0), limit(38.0+ϵ), limit(44.0), limit(47.0), limit(49.0+ϵ), limit(55.0), limit(56.0+ϵ), limit(59.0), limit(65.0+ϵ), limit(73.0), limit(78.0), limit(81.0+ϵ), limit(85.0), limit(91.0), limit(92.0+ϵ), limit(94.0), limit(2.0), limit(12.0), limit(20.0), limit(33.0), limit(38.0), limit(44.0), limit(55.0), limit(73.0), limit(78.0), limit(85.0), limit(9.0), limit(13.0), limit(20.0), limit(27.0), limit(39.0), limit(46.0), limit(53.0), limit(62.0), limit(69.0), limit(81.0), limit(1.0), limit(4.0), limit(7.0), limit(9.0), limit(10.0+ϵ), limit(13.0), limit(13.0+ϵ), limit(20.0), limit(23.0), limit(23.0+ϵ), limit(27.0), limit(30.0), limit(39.0), limit(39.0+ϵ), limit(42.0), limit(42.0+ϵ), limit(46.0), limit(46.0+ϵ), limit(47.0), limit(47.0+ϵ), limit(53.0), limit(54.0+ϵ), limit(61.0), limit(62.0), limit(69.0), limit(81.0), limit(91.0), limit(95.0), limit(1.0), limit(4.0), limit(7.0), limit(23.0), limit(30.0), limit(42.0), limit(47.0), limit(61.0), limit(91.0), limit(95.0), limit(8.0), limit(15.0), limit(24.0), limit(30.0), limit(49.0), limit(57.0), limit(63.0), limit(74.0), limit(81.0), limit(83.0), limit(1.0), limit(5.0), limit(8.0), limit(12.0), limit(15.0), limit(18.0+ϵ), limit(19.0), limit(23.0+ϵ), limit(24.0), limit(25.0+ϵ), limit(30.0), limit(32.0), limit(33.0+ϵ), limit(34.0), limit(38.0+ϵ), limit(49.0), limit(57.0), limit(61.0), limit(63.0), limit(65.0+ϵ), limit(73.0), limit(73.0+ϵ), limit(74.0), limit(75.0+ϵ), limit(81.0), limit(83.0), limit(93.0), limit(97.0+ϵ), limit(1.0), limit(5.0), limit(12.0), limit(19.0), limit(32.0), limit(34.0), limit(61.0), limit(63.0), limit(73.0), limit(93.0), limit(1.0), limit(2.0), limit(2.0+ϵ), limit(5.0), limit(12.0), limit(19.0), limit(24.0+ϵ), limit(32.0), limit(33.0+ϵ), limit(34.0), limit(36.0+ϵ), limit(38.0), limit(38.0+ϵ), limit(45.0), limit(52.0), limit(61.0), limit(62.0+ϵ), limit(63.0), limit(65.0+ϵ), limit(73.0), limit(73.0+ϵ), limit(74.0), limit(77.0+ϵ), limit(78.0), limit(82.0), limit(93.0), limit(94.0), limit(98.0+ϵ), limit(2.0), limit(19.0), limit(32.0), limit(38.0), limit(45.0), limit(52.0), limit(74.0), limit(78.0), limit(82.0), limit(94.0), limit(2.0), limit(4.0+ϵ), limit(18.0), limit(19.0), limit(19.0+ϵ), limit(20.0), limit(23.0+ϵ), limit(26.0), limit(32.0), limit(36.0+ϵ), limit(38.0), limit(41.0+ϵ), limit(45.0), limit(50.0+ϵ), limit(52.0), limit(61.0), limit(73.0+ϵ), limit(74.0), limit(74.0+ϵ), limit(78.0), limit(79.0), limit(80.0+ϵ), limit(82.0), limit(83.0), limit(84.0+ϵ), limit(90.0), limit(92.0+ϵ), limit(94.0), limit(94.0+ϵ), limit(95.0), limit(96.0+ϵ), limit(7.0), limit(14.0), limit(33.0), limit(40.0), limit(52.0), limit(57.0), limit(74.0), limit(89.0), limit(93.0), limit(98.0), limit(2.0), limit(7.0), limit(8.0+ϵ), limit(9.0), limit(9.0+ϵ), limit(14.0), limit(15.0+ϵ), limit(17.0), limit(21.0), limit(25.0), limit(29.0), limit(33.0), limit(35.0+ϵ), limit(37.0), limit(39.0+ϵ), limit(40.0), limit(42.0+ϵ), limit(48.0), limit(52.0), limit(57.0), limit(72.0), limit(74.0), limit(75.0+ϵ), limit(89.0), limit(90.0), limit(90.0+ϵ), limit(93.0), limit(95.0+ϵ), limit(98.0), limit(98.0+ϵ), limit(7.0), limit(14.0), limit(33.0), limit(40.0), limit(52.0), limit(57.0), limit(74.0), limit(89.0), limit(93.0), limit(98.0), limit(7.0), limit(11.0), limit(14.0), limit(15.0+ϵ), limit(19.0), limit(26.0), limit(33.0), limit(35.0), limit(39.0+ϵ), limit(40.0), limit(40.0+ϵ), limit(44.0), limit(45.0+ϵ), limit(52.0), limit(53.0), limit(53.0+ϵ), limit(57.0), limit(59.0), limit(62.0+ϵ), limit(66.0), limit(74.0), limit(77.0), limit(81.0+ϵ), limit(87.0), limit(89.0), limit(90.0+ϵ), limit(93.0), limit(98.0), limit(11.0), limit(19.0), limit(26.0), limit(35.0), limit(44.0), limit(53.0), limit(59.0), limit(66.0), limit(77.0), limit(87.0), limit(6.0), limit(10.0), limit(22.0), limit(32.0), limit(34.0), limit(46.0), limit(56.0), limit(63.0), limit(80.0), limit(97.0), limit(3.0), limit(15.0), limit(18.0), limit(30.0), limit(34.0), limit(39.0), limit(55.0), limit(71.0), limit(80.0), limit(92.0), limit(1.0), limit(3.0), limit(5.0+ϵ), limit(7.0), limit(8.0+ϵ), limit(15.0), limit(17.0), limit(17.0+ϵ), limit(18.0), limit(18.0+ϵ), limit(20.0), limit(23.0+ϵ), limit(28.0), limit(30.0), limit(32.0+ϵ), limit(34.0), limit(39.0), limit(52.0), limit(54.0), limit(55.0), limit(55.0+ϵ), limit(56.0), limit(57.0+ϵ), limit(58.0), limit(59.0+ϵ), limit(71.0), limit(80.0), limit(82.0), limit(86.0+ϵ), limit(92.0), limit(1.0), limit(7.0), limit(17.0), limit(20.0), limit(28.0), limit(52.0), limit(54.0), limit(56.0), limit(58.0), limit(82.0), limit(1.0), limit(14.0), limit(22.0), limit(35.0), limit(40.0), limit(57.0), limit(67.0), limit(76.0), limit(80.0), limit(97.0), limit(4.0), limit(15.0), limit(19.0), limit(37.0), limit(50.0), limit(59.0), limit(66.0), limit(84.0), limit(92.0), limit(99.0), limit(2.0), limit(4.0), limit(5.0+ϵ), limit(6.0), limit(7.0+ϵ), limit(14.0), limit(15.0), limit(17.0+ϵ), limit(19.0), limit(20.0+ϵ), limit(27.0), limit(34.0), limit(37.0), limit(38.0+ϵ), limit(48.0), limit(50.0), limit(51.0+ϵ), limit(55.0), limit(59.0), limit(61.0+ϵ), limit(66.0), limit(72.0), limit(81.0), limit(84.0), limit(91.0), limit(92.0), limit(94.0+ϵ), limit(99.0), limit(2.0), limit(6.0), limit(14.0), limit(27.0), limit(34.0), limit(48.0), limit(55.0), limit(72.0), limit(81.0), limit(91.0), limit(2.0), limit(3.0), limit(5.0+ϵ), limit(6.0), limit(7.0+ϵ), limit(14.0), limit(15.0), limit(21.0+ϵ), limit(22.0), limit(24.0+ϵ), limit(27.0), limit(34.0), limit(35.0), limit(48.0), limit(52.0+ϵ), limit(54.0), limit(54.0+ϵ), limit(55.0), limit(67.0), limit(71.0), limit(72.0), limit(73.0+ϵ), limit(81.0), limit(86.0), limit(91.0), limit(95.0), limit(2.0), limit(6.0), limit(14.0), limit(27.0), limit(34.0), limit(48.0), limit(55.0), limit(72.0), limit(81.0), limit(91.0), limit(2.0), limit(3.0), limit(5.0+ϵ), limit(6.0), limit(7.0+ϵ), limit(14.0), limit(16.0), limit(19.0+ϵ), limit(26.0), limit(27.0), limit(32.0+ϵ), limit(34.0), limit(38.0+ϵ), limit(46.0), limit(48.0), limit(54.0+ϵ), limit(55.0), limit(59.0+ϵ), limit(60.0), limit(64.0+ϵ), limit(67.0), limit(72.0), limit(73.0), limit(73.0+ϵ), limit(81.0), limit(82.0+ϵ), limit(90.0), limit(91.0), limit(92.0+ϵ), limit(94.0), limit(96.0+ϵ), limit(2.0), limit(6.0), limit(14.0), limit(27.0), limit(34.0), limit(48.0), limit(55.0), limit(72.0), limit(81.0), limit(91.0)], [limit(13.0), limit(18.0), limit(19.0-ϵ), limit(24.0), limit(26.0), limit(30.0), limit(34.0-ϵ), limit(36.0), limit(37.0-ϵ), limit(38.0), limit(40.0), limit(47.0-ϵ), limit(52.0), limit(55.0-ϵ), limit(55.0), limit(56.0), limit(65.0-ϵ), limit(65.0), limit(68.0), limit(73.0), limit(78.0-ϵ), limit(84.0), limit(88.0), limit(92.0), limit(95.0-ϵ), limit(96.0), limit(98.0), limit(24.0), limit(30.0), limit(36.0), limit(38.0), limit(52.0), limit(56.0), limit(65.0), limit(84.0), limit(92.0), limit(96.0), limit(4.0), limit(13.0), limit(20.0-ϵ), limit(21.0), limit(24.0), limit(30.0), limit(34.0-ϵ), limit(36.0), limit(37.0-ϵ), limit(37.0), limit(38.0-ϵ), limit(38.0), limit(43.0), limit(47.0-ϵ), limit(49.0), limit(52.0), limit(56.0), limit(59.0-ϵ), limit(65.0), limit(72.0), limit(75.0), limit(81.0), limit(84.0), limit(91.0-ϵ), limit(92.0), limit(94.0-ϵ), limit(96.0), limit(4.0), limit(13.0), limit(21.0), limit(37.0), limit(43.0), limit(49.0), limit(72.0), limit(75.0), limit(81.0), limit(96.0), limit(10.0), limit(17.0), limit(23.0), limit(29.0), limit(42.0), limit(47.0), limit(54.0), limit(68.0), limit(70.0), limit(93.0), limit(2.0), limit(6.0), limit(9.0-ϵ), limit(10.0), limit(13.0-ϵ), limit(13.0), limit(17.0), limit(23.0-ϵ), limit(23.0), limit(27.0-ϵ), limit(29.0), limit(39.0-ϵ), limit(39.0), limit(42.0-ϵ), limit(42.0), limit(46.0-ϵ), limit(46.0), limit(47.0-ϵ), limit(47.0), limit(53.0-ϵ), limit(54.0), limit(55.0), limit(62.0-ϵ), limit(68.0), limit(70.0), limit(91.0-ϵ), limit(93.0), limit(98.0), limit(2.0), limit(6.0), limit(13.0), limit(29.0), limit(39.0), limit(46.0), limit(55.0), limit(68.0), limit(93.0), limit(98.0), limit(10.0), limit(23.0), limit(27.0), limit(45.0), limit(54.0), limit(60.0), limit(73.0), limit(75.0), limit(82.0), limit(97.0), limit(2.0), limit(8.0-ϵ), limit(10.0), limit(15.0-ϵ), limit(18.0), limit(19.0-ϵ), limit(23.0), limit(24.0-ϵ), limit(25.0), limit(27.0), limit(32.0-ϵ), limit(33.0), limit(34.0-ϵ), limit(38.0), limit(45.0), limit(54.0), limit(60.0), limit(62.0), limit(65.0), limit(73.0-ϵ), limit(73.0), limit(74.0-ϵ), limit(75.0), limit(80.0), limit(82.0), limit(93.0-ϵ), limit(97.0), limit(98.0), limit(2.0), limit(10.0), limit(18.0), limit(25.0), limit(33.0), limit(38.0), limit(62.0), limit(65.0), limit(80.0), limit(98.0), limit(2.0-ϵ), limit(2.0), limit(4.0), limit(10.0), limit(18.0), limit(24.0), limit(25.0), limit(33.0), limit(34.0-ϵ), limit(36.0), limit(38.0-ϵ), limit(38.0), limit(43.0), limit(51.0), limit(61.0-ϵ), limit(62.0), limit(63.0-ϵ), limit(65.0), limit(73.0-ϵ), limit(73.0), limit(74.0-ϵ), limit(77.0), limit(78.0-ϵ), limit(80.0), limit(92.0), limit(94.0-ϵ), limit(98.0), limit(100.0), limit(4.0), limit(24.0), limit(36.0), limit(43.0), limit(51.0), limit(73.0), limit(77.0), limit(80.0), limit(92.0), limit(100.0), limit(4.0), limit(5.0), limit(19.0-ϵ), limit(19.0), limit(20.0-ϵ), limit(23.0), limit(24.0), limit(32.0-ϵ), limit(36.0), limit(38.0-ϵ), limit(41.0), limit(43.0), limit(50.0), limit(51.0), limit(61.0-ϵ), limit(73.0), limit(74.0-ϵ), limit(74.0), limit(77.0), limit(79.0-ϵ), limit(80.0), limit(81.0), limit(83.0-ϵ), limit(84.0), limit(90.0-ϵ), limit(92.0), limit(94.0-ϵ), limit(94.0), limit(95.0-ϵ), limit(96.0), limit(100.0), limit(9.0), limit(15.0), limit(39.0), limit(45.0), limit(53.0), limit(62.0), limit(83.0), limit(90.0), limit(95.0), limit(99.0), limit(7.0-ϵ), limit(8.0), limit(9.0-ϵ), limit(9.0), limit(14.0-ϵ), limit(15.0), limit(16.0), limit(19.0), limit(22.0), limit(27.0), limit(33.0-ϵ), limit(35.0), limit(37.0-ϵ), limit(39.0), limit(40.0-ϵ), limit(42.0), limit(45.0), limit(49.0), limit(53.0), limit(62.0), limit(74.0-ϵ), limit(75.0), limit(83.0), limit(90.0-ϵ), limit(90.0), limit(93.0-ϵ), limit(95.0), limit(98.0-ϵ), limit(98.0), limit(99.0), limit(9.0), limit(15.0), limit(39.0), limit(45.0), limit(53.0), limit(62.0), limit(83.0), limit(90.0), limit(95.0), limit(99.0), limit(9.0), limit(14.0-ϵ), limit(15.0), limit(18.0), limit(22.0), limit(31.0), limit(35.0-ϵ), limit(39.0), limit(40.0-ϵ), limit(40.0), limit(44.0-ϵ), limit(45.0), limit(47.0), limit(53.0-ϵ), limit(53.0), limit(54.0), limit(59.0-ϵ), limit(62.0), limit(64.0), limit(73.0), limit(77.0-ϵ), limit(81.0), limit(83.0), limit(89.0-ϵ), limit(90.0), limit(93.0-ϵ), limit(95.0), limit(99.0), limit(18.0), limit(22.0), limit(31.0), limit(40.0), limit(47.0), limit(54.0), limit(64.0), limit(73.0), limit(81.0), limit(95.0), limit(7.0), limit(15.0), limit(25.0), limit(33.0), limit(44.0), limit(55.0), limit(59.0), limit(69.0), limit(95.0), limit(99.0), limit(11.0), limit(17.0), limit(25.0), limit(33.0), limit(38.0), limit(44.0), limit(67.0), limit(74.0), limit(86.0), limit(98.0), limit(3.0-ϵ), limit(5.0), limit(7.0-ϵ), limit(8.0), limit(11.0), limit(17.0-ϵ), limit(17.0), limit(18.0-ϵ), limit(18.0), limit(20.0-ϵ), limit(23.0), limit(25.0), limit(30.0-ϵ), limit(32.0), limit(33.0), limit(38.0), limit(44.0), limit(53.0), limit(55.0-ϵ), limit(55.0), limit(56.0-ϵ), limit(57.0), limit(58.0-ϵ), limit(59.0), limit(67.0), limit(74.0), limit(82.0-ϵ), limit(86.0), limit(91.0), limit(98.0), limit(5.0), limit(8.0), limit(18.0), limit(23.0), limit(32.0), limit(53.0), limit(55.0), limit(57.0), limit(59.0), limit(91.0), limit(5.0), limit(16.0), limit(25.0), limit(38.0), limit(55.0), limit(61.0), limit(71.0), limit(79.0), limit(86.0), limit(99.0), limit(12.0), limit(17.0), limit(20.0), limit(40.0), limit(51.0), limit(61.0), limit(68.0), limit(90.0), limit(94.0), limit(100.0), limit(4.0-ϵ), limit(5.0), limit(6.0-ϵ), limit(7.0), limit(12.0), limit(15.0-ϵ), limit(17.0), limit(19.0-ϵ), limit(20.0), limit(24.0), limit(32.0), limit(37.0-ϵ), limit(38.0), limit(40.0), limit(50.0-ϵ), limit(51.0), limit(54.0), limit(59.0-ϵ), limit(61.0), limit(65.0), limit(68.0), limit(73.0), limit(82.0), limit(90.0), limit(92.0-ϵ), limit(94.0), limit(96.0), limit(100.0), limit(5.0), limit(7.0), limit(24.0), limit(32.0), limit(38.0), limit(54.0), limit(65.0), limit(73.0), limit(82.0), limit(96.0), limit(3.0-ϵ), limit(5.0), limit(6.0-ϵ), limit(7.0), limit(11.0), limit(15.0-ϵ), limit(21.0), limit(22.0-ϵ), limit(24.0), limit(27.0-ϵ), limit(32.0), limit(35.0-ϵ), limit(38.0), limit(52.0), limit(54.0-ϵ), limit(54.0), limit(55.0-ϵ), limit(65.0), limit(70.0), limit(72.0-ϵ), limit(73.0), limit(78.0), limit(82.0), limit(89.0), limit(95.0-ϵ), limit(96.0), limit(5.0), limit(7.0), limit(24.0), limit(32.0), limit(38.0), limit(54.0), limit(65.0), limit(73.0), limit(82.0), limit(96.0), limit(3.0-ϵ), limit(5.0), limit(6.0-ϵ), limit(7.0), limit(10.0), limit(16.0-ϵ), limit(19.0), limit(24.0), limit(27.0-ϵ), limit(32.0), limit(34.0-ϵ), limit(38.0), limit(39.0), limit(47.0), limit(54.0), limit(55.0-ϵ), limit(59.0), limit(60.0-ϵ), limit(64.0), limit(65.0), limit(68.0), limit(73.0-ϵ), limit(73.0), limit(81.0-ϵ), limit(82.0), limit(87.0), limit(91.0-ϵ), limit(92.0), limit(94.0-ϵ), limit(96.0), limit(97.0), limit(5.0), limit(7.0), limit(24.0), limit(32.0), limit(38.0), limit(54.0), limit(65.0), limit(73.0), limit(82.0), limit(96.0)]), limit(100.0), [1, 31], [limit(2.0), limit(3.0+ϵ), limit(6.0), limit(6.0+ϵ), limit(9.0), limit(12.0), limit(16.0+ϵ), limit(22.0), limit(26.0), limit(27.0+ϵ), limit(29.0), limit(30.0+ϵ), limit(37.0), limit(41.0), limit(42.0), limit(45.0+ϵ), limit(47.0), limit(56.0+ϵ), limit(68.0), limit(70.0), limit(73.0), limit(78.0+ϵ), limit(83.0), limit(86.0), limit(87.0), limit(87.0+ϵ), limit(88.0), limit(89.0+ϵ), limit(92.0), limit(96.0+ϵ)], [limit(3.0), limit(6.0-ϵ), limit(6.0), limit(8.0), limit(12.0-ϵ), limit(16.0), limit(18.0), limit(26.0-ϵ), limit(27.0), limit(29.0-ϵ), limit(30.0), limit(37.0-ϵ), limit(40.0), limit(42.0-ϵ), limit(45.0), limit(47.0-ϵ), limit(56.0), limit(67.0), limit(69.0), limit(73.0-ϵ), limit(78.0), limit(79.0), limit(84.0), limit(87.0-ϵ), limit(87.0), limit(88.0-ϵ), limit(89.0), limit(92.0-ϵ), limit(96.0), limit(98.0)])),)
<|MERGE_RESOLUTION|>--- conflicted
+++ resolved
@@ -85,17 +85,6 @@
                         y_lvl_2_i_stop = y_lvl_2.right[y_lvl_2_q]
                         phase_start_6 = j
                         phase_stop_6 = min(phase_stop_5, y_lvl_2_i_stop)
-<<<<<<< HEAD
-                        phase_start_8 = max(phase_start_6, y_lvl_2_i_start)
-                        if phase_stop_6 >= phase_start_8
-                            y_lvl_3_val_2 = y_lvl_3.val[y_lvl_2_q]
-                            if z_lvl_2_qos > z_lvl_2_qos_stop
-                                z_lvl_2_qos_stop = max(z_lvl_2_qos_stop << 1, 1)
-                                Finch.resize_if_smaller!(z_lvl_2.left, z_lvl_2_qos_stop)
-                                Finch.resize_if_smaller!(z_lvl_2.right, z_lvl_2_qos_stop)
-                                Finch.resize_if_smaller!(z_lvl_3.val, z_lvl_2_qos_stop)
-                                Finch.fill_range!(z_lvl_3.val, 0, z_lvl_2_qos, z_lvl_2_qos_stop)
-=======
                         if phase_stop_6 >= j
                             phase_start_8 = max(phase_start_6, y_lvl_2_i_start)
                             if phase_stop_6 >= phase_start_8
@@ -113,16 +102,10 @@
                                 z_lvl_2.right[z_lvl_2_qos] = phase_stop_6
                                 z_lvl_2_qos += 1
                                 z_lvl_2_prev_pos = z_lvl_qos
->>>>>>> cadd561b
-                            end
-                            z_lvl_3.val[z_lvl_2_qos] = y_lvl_3_val_2 + z_lvl_3.val[z_lvl_2_qos]
-                            z_lvldirty = true
-                            z_lvl_2.left[z_lvl_2_qos] = phase_start_8
-                            z_lvl_2.right[z_lvl_2_qos] = phase_stop_6
-                            z_lvl_2_qos += 1
-                        end
-                        y_lvl_2_q += phase_stop_6 == y_lvl_2_i_stop
-                        j = phase_stop_6 + limit(0+ϵ)
+                            end
+                            y_lvl_2_q += phase_stop_6 == y_lvl_2_i_stop
+                            j = phase_stop_6 + limit(0+ϵ)
+                        end
                     end
                 end
                 z_lvl_2.ptr[z_lvl_qos + 1] = (z_lvl_2_qos - z_lvl_2_qos_fill) - 1
@@ -164,17 +147,6 @@
                         x_lvl_2_i_stop = x_lvl_2.right[x_lvl_2_q]
                         phase_start_12 = j
                         phase_stop_12 = min(phase_stop_11, x_lvl_2_i_stop)
-<<<<<<< HEAD
-                        phase_start_14 = max(phase_start_12, x_lvl_2_i_start)
-                        if phase_stop_12 >= phase_start_14
-                            x_lvl_3_val_2 = x_lvl_3.val[x_lvl_2_q]
-                            if z_lvl_2_qos_2 > z_lvl_2_qos_stop
-                                z_lvl_2_qos_stop = max(z_lvl_2_qos_stop << 1, 1)
-                                Finch.resize_if_smaller!(z_lvl_2.left, z_lvl_2_qos_stop)
-                                Finch.resize_if_smaller!(z_lvl_2.right, z_lvl_2_qos_stop)
-                                Finch.resize_if_smaller!(z_lvl_3.val, z_lvl_2_qos_stop)
-                                Finch.fill_range!(z_lvl_3.val, 0, z_lvl_2_qos_2, z_lvl_2_qos_stop)
-=======
                         if phase_stop_12 >= j
                             phase_start_14 = max(phase_start_12, x_lvl_2_i_start)
                             if phase_stop_12 >= phase_start_14
@@ -192,16 +164,10 @@
                                 z_lvl_2.right[z_lvl_2_qos_2] = phase_stop_12
                                 z_lvl_2_qos_2 += 1
                                 z_lvl_2_prev_pos = z_lvl_qos
->>>>>>> cadd561b
-                            end
-                            z_lvl_3.val[z_lvl_2_qos_2] = x_lvl_3_val_2 + z_lvl_3.val[z_lvl_2_qos_2]
-                            z_lvldirty = true
-                            z_lvl_2.left[z_lvl_2_qos_2] = phase_start_14
-                            z_lvl_2.right[z_lvl_2_qos_2] = phase_stop_12
-                            z_lvl_2_qos_2 += 1
-                        end
-                        x_lvl_2_q += phase_stop_12 == x_lvl_2_i_stop
-                        j = phase_stop_12 + limit(0+ϵ)
+                            end
+                            x_lvl_2_q += phase_stop_12 == x_lvl_2_i_stop
+                            j = phase_stop_12 + limit(0+ϵ)
+                        end
                     end
                 end
                 z_lvl_2.ptr[z_lvl_qos + 1] = (z_lvl_2_qos_2 - z_lvl_2_qos_fill) - 1
@@ -325,17 +291,6 @@
                         y_lvl_2_i_stop_2 = y_lvl_2.right[y_lvl_2_q_2]
                         phase_start_24 = j
                         phase_stop_24 = min(y_lvl_2_i_stop_2, phase_stop_23)
-<<<<<<< HEAD
-                        phase_start_26 = max(y_lvl_2_i_start_2, phase_start_24)
-                        if phase_stop_24 >= phase_start_26
-                            y_lvl_3_val_5 = y_lvl_3.val[y_lvl_2_q_2]
-                            if z_lvl_2_qos_3 > z_lvl_2_qos_stop
-                                z_lvl_2_qos_stop = max(z_lvl_2_qos_stop << 1, 1)
-                                Finch.resize_if_smaller!(z_lvl_2.left, z_lvl_2_qos_stop)
-                                Finch.resize_if_smaller!(z_lvl_2.right, z_lvl_2_qos_stop)
-                                Finch.resize_if_smaller!(z_lvl_3.val, z_lvl_2_qos_stop)
-                                Finch.fill_range!(z_lvl_3.val, 0, z_lvl_2_qos_3, z_lvl_2_qos_stop)
-=======
                         if phase_stop_24 >= j
                             phase_start_26 = max(y_lvl_2_i_start_2, phase_start_24)
                             if phase_stop_24 >= phase_start_26
@@ -353,16 +308,10 @@
                                 z_lvl_2.right[z_lvl_2_qos_3] = phase_stop_24
                                 z_lvl_2_qos_3 += 1
                                 z_lvl_2_prev_pos = z_lvl_qos
->>>>>>> cadd561b
-                            end
-                            z_lvl_3.val[z_lvl_2_qos_3] = y_lvl_3_val_5 + z_lvl_3.val[z_lvl_2_qos_3]
-                            z_lvldirty = true
-                            z_lvl_2.left[z_lvl_2_qos_3] = phase_start_26
-                            z_lvl_2.right[z_lvl_2_qos_3] = phase_stop_24
-                            z_lvl_2_qos_3 += 1
-                        end
-                        y_lvl_2_q_2 += phase_stop_24 == y_lvl_2_i_stop_2
-                        j = phase_stop_24 + limit(0+ϵ)
+                            end
+                            y_lvl_2_q_2 += phase_stop_24 == y_lvl_2_i_stop_2
+                            j = phase_stop_24 + limit(0+ϵ)
+                        end
                     end
                 end
                 phase_start_27 = max(limit(1.0), limit(0+ϵ) + y_lvl_2_i_end_2)
@@ -377,17 +326,6 @@
                         x_lvl_2_i_stop_2 = x_lvl_2.right[x_lvl_2_q_2]
                         phase_start_28 = j
                         phase_stop_28 = min(x_lvl_2_i_stop_2, phase_stop_27)
-<<<<<<< HEAD
-                        phase_start_30 = max(x_lvl_2_i_start_2, phase_start_28)
-                        if phase_stop_28 >= phase_start_30
-                            x_lvl_3_val_5 = x_lvl_3.val[x_lvl_2_q_2]
-                            if z_lvl_2_qos_3 > z_lvl_2_qos_stop
-                                z_lvl_2_qos_stop = max(z_lvl_2_qos_stop << 1, 1)
-                                Finch.resize_if_smaller!(z_lvl_2.left, z_lvl_2_qos_stop)
-                                Finch.resize_if_smaller!(z_lvl_2.right, z_lvl_2_qos_stop)
-                                Finch.resize_if_smaller!(z_lvl_3.val, z_lvl_2_qos_stop)
-                                Finch.fill_range!(z_lvl_3.val, 0, z_lvl_2_qos_3, z_lvl_2_qos_stop)
-=======
                         if phase_stop_28 >= j
                             phase_start_30 = max(x_lvl_2_i_start_2, phase_start_28)
                             if phase_stop_28 >= phase_start_30
@@ -405,16 +343,10 @@
                                 z_lvl_2.right[z_lvl_2_qos_3] = phase_stop_28
                                 z_lvl_2_qos_3 += 1
                                 z_lvl_2_prev_pos = z_lvl_qos
->>>>>>> cadd561b
-                            end
-                            z_lvl_3.val[z_lvl_2_qos_3] = x_lvl_3_val_5 + z_lvl_3.val[z_lvl_2_qos_3]
-                            z_lvldirty = true
-                            z_lvl_2.left[z_lvl_2_qos_3] = phase_start_30
-                            z_lvl_2.right[z_lvl_2_qos_3] = phase_stop_28
-                            z_lvl_2_qos_3 += 1
-                        end
-                        x_lvl_2_q_2 += phase_stop_28 == x_lvl_2_i_stop_2
-                        j = phase_stop_28 + limit(0+ϵ)
+                            end
+                            x_lvl_2_q_2 += phase_stop_28 == x_lvl_2_i_stop_2
+                            j = phase_stop_28 + limit(0+ϵ)
+                        end
                     end
                 end
                 z_lvl_2.ptr[z_lvl_qos + 1] = (z_lvl_2_qos_3 - z_lvl_2_qos_fill) - 1
@@ -442,46 +374,6 @@
             x_lvl_i_stop = x_lvl.right[x_lvl_q]
             phase_start_33 = i
             phase_stop_33 = min(x_lvl_i_stop, phase_stop_32)
-<<<<<<< HEAD
-            phase_start_35 = max(x_lvl_i_start, phase_start_33)
-            if phase_stop_33 >= phase_start_35
-                if z_lvl_qos > z_lvl_qos_stop
-                    z_lvl_qos_stop = max(z_lvl_qos_stop << 1, 1)
-                    Finch.resize_if_smaller!(z_lvl.left, z_lvl_qos_stop)
-                    Finch.resize_if_smaller!(z_lvl.right, z_lvl_qos_stop)
-                    Finch.resize_if_smaller!(z_lvl_2.ptr, z_lvl_qos_stop + 1)
-                    Finch.fill_range!(z_lvl_2.ptr, 0, z_lvl_qos + 1, z_lvl_qos_stop + 1)
-                end
-                z_lvldirty = false
-                z_lvl_2_qos_4 = z_lvl_2_qos_fill + 1
-                x_lvl_2_q_3 = x_lvl_2.ptr[x_lvl_q]
-                x_lvl_2_q_stop_3 = x_lvl_2.ptr[x_lvl_q + 1]
-                if x_lvl_2_q_3 < x_lvl_2_q_stop_3
-                    x_lvl_2_i_end_3 = x_lvl_2.right[x_lvl_2_q_stop_3 - 1]
-                else
-                    x_lvl_2_i_end_3 = 0.0f0
-                end
-                phase_stop_36 = min(y_lvl_2.shape, x_lvl_2_i_end_3)
-                if phase_stop_36 >= limit(1.0)
-                    j = limit(1.0)
-                    if x_lvl_2.right[x_lvl_2_q_3] < limit(1.0)
-                        x_lvl_2_q_3 = Finch.scansearch(x_lvl_2.right, limit(1.0), x_lvl_2_q_3, x_lvl_2_q_stop_3 - 1)
-                    end
-                    while j <= phase_stop_36
-                        x_lvl_2_i_start_3 = x_lvl_2.left[x_lvl_2_q_3]
-                        x_lvl_2_i_stop_3 = x_lvl_2.right[x_lvl_2_q_3]
-                        phase_start_37 = j
-                        phase_stop_37 = min(phase_stop_36, x_lvl_2_i_stop_3)
-                        phase_start_39 = max(phase_start_37, x_lvl_2_i_start_3)
-                        if phase_stop_37 >= phase_start_39
-                            x_lvl_3_val_6 = x_lvl_3.val[x_lvl_2_q_3]
-                            if z_lvl_2_qos_4 > z_lvl_2_qos_stop
-                                z_lvl_2_qos_stop = max(z_lvl_2_qos_stop << 1, 1)
-                                Finch.resize_if_smaller!(z_lvl_2.left, z_lvl_2_qos_stop)
-                                Finch.resize_if_smaller!(z_lvl_2.right, z_lvl_2_qos_stop)
-                                Finch.resize_if_smaller!(z_lvl_3.val, z_lvl_2_qos_stop)
-                                Finch.fill_range!(z_lvl_3.val, 0, z_lvl_2_qos_4, z_lvl_2_qos_stop)
-=======
             if phase_stop_33 >= i
                 phase_start_35 = max(x_lvl_i_start, phase_start_33)
                 if phase_stop_33 >= phase_start_35
@@ -533,28 +425,20 @@
                                 end
                                 x_lvl_2_q_3 += phase_stop_37 == x_lvl_2_i_stop_3
                                 j = phase_stop_37 + limit(0+ϵ)
->>>>>>> cadd561b
-                            end
-                            z_lvl_3.val[z_lvl_2_qos_4] = x_lvl_3_val_6 + z_lvl_3.val[z_lvl_2_qos_4]
-                            z_lvldirty = true
-                            z_lvl_2.left[z_lvl_2_qos_4] = phase_start_39
-                            z_lvl_2.right[z_lvl_2_qos_4] = phase_stop_37
-                            z_lvl_2_qos_4 += 1
-                        end
-                        x_lvl_2_q_3 += phase_stop_37 == x_lvl_2_i_stop_3
-                        j = phase_stop_37 + limit(0+ϵ)
-                    end
-                end
-                z_lvl_2.ptr[z_lvl_qos + 1] = (z_lvl_2_qos_4 - z_lvl_2_qos_fill) - 1
-                z_lvl_2_qos_fill = z_lvl_2_qos_4 - 1
-                if z_lvldirty
-                    z_lvl.left[z_lvl_qos] = phase_start_35
-                    z_lvl.right[z_lvl_qos] = phase_stop_33
-                    z_lvl_qos += 1
-                end
+                            end
+                        end
+                    end
+                    z_lvl_2.ptr[z_lvl_qos + 1] = (z_lvl_2_qos_4 - z_lvl_2_qos_fill) - 1
+                    z_lvl_2_qos_fill = z_lvl_2_qos_4 - 1
+                    if z_lvldirty
+                        z_lvl.left[z_lvl_qos] = phase_start_35
+                        z_lvl.right[z_lvl_qos] = phase_stop_33
+                        z_lvl_qos += 1
+                    end
+                end
+                x_lvl_q += phase_stop_33 == x_lvl_i_stop
+                i = phase_stop_33 + limit(0+ϵ)
             end
-            x_lvl_q += phase_stop_33 == x_lvl_i_stop
-            i = phase_stop_33 + limit(0+ϵ)
         end
     end
     phase_start_41 = max(limit(1.0), limit(0+ϵ) + x_lvl_i_end)
@@ -569,46 +453,6 @@
             y_lvl_i_stop = y_lvl.right[y_lvl_q]
             phase_start_42 = i
             phase_stop_42 = min(y_lvl_i_stop, phase_stop_41)
-<<<<<<< HEAD
-            phase_start_44 = max(y_lvl_i_start, phase_start_42)
-            if phase_stop_42 >= phase_start_44
-                if z_lvl_qos > z_lvl_qos_stop
-                    z_lvl_qos_stop = max(z_lvl_qos_stop << 1, 1)
-                    Finch.resize_if_smaller!(z_lvl.left, z_lvl_qos_stop)
-                    Finch.resize_if_smaller!(z_lvl.right, z_lvl_qos_stop)
-                    Finch.resize_if_smaller!(z_lvl_2.ptr, z_lvl_qos_stop + 1)
-                    Finch.fill_range!(z_lvl_2.ptr, 0, z_lvl_qos + 1, z_lvl_qos_stop + 1)
-                end
-                z_lvldirty = false
-                z_lvl_2_qos_5 = z_lvl_2_qos_fill + 1
-                y_lvl_2_q_3 = y_lvl_2.ptr[y_lvl_q]
-                y_lvl_2_q_stop_3 = y_lvl_2.ptr[y_lvl_q + 1]
-                if y_lvl_2_q_3 < y_lvl_2_q_stop_3
-                    y_lvl_2_i_end_3 = y_lvl_2.right[y_lvl_2_q_stop_3 - 1]
-                else
-                    y_lvl_2_i_end_3 = 0.0f0
-                end
-                phase_stop_45 = min(y_lvl_2.shape, y_lvl_2_i_end_3)
-                if phase_stop_45 >= limit(1.0)
-                    j = limit(1.0)
-                    if y_lvl_2.right[y_lvl_2_q_3] < limit(1.0)
-                        y_lvl_2_q_3 = Finch.scansearch(y_lvl_2.right, limit(1.0), y_lvl_2_q_3, y_lvl_2_q_stop_3 - 1)
-                    end
-                    while j <= phase_stop_45
-                        y_lvl_2_i_start_3 = y_lvl_2.left[y_lvl_2_q_3]
-                        y_lvl_2_i_stop_3 = y_lvl_2.right[y_lvl_2_q_3]
-                        phase_start_46 = j
-                        phase_stop_46 = min(phase_stop_45, y_lvl_2_i_stop_3)
-                        phase_start_48 = max(phase_start_46, y_lvl_2_i_start_3)
-                        if phase_stop_46 >= phase_start_48
-                            y_lvl_3_val_6 = y_lvl_3.val[y_lvl_2_q_3]
-                            if z_lvl_2_qos_5 > z_lvl_2_qos_stop
-                                z_lvl_2_qos_stop = max(z_lvl_2_qos_stop << 1, 1)
-                                Finch.resize_if_smaller!(z_lvl_2.left, z_lvl_2_qos_stop)
-                                Finch.resize_if_smaller!(z_lvl_2.right, z_lvl_2_qos_stop)
-                                Finch.resize_if_smaller!(z_lvl_3.val, z_lvl_2_qos_stop)
-                                Finch.fill_range!(z_lvl_3.val, 0, z_lvl_2_qos_5, z_lvl_2_qos_stop)
-=======
             if phase_stop_42 >= i
                 phase_start_44 = max(y_lvl_i_start, phase_start_42)
                 if phase_stop_42 >= phase_start_44
@@ -660,28 +504,20 @@
                                 end
                                 y_lvl_2_q_3 += phase_stop_46 == y_lvl_2_i_stop_3
                                 j = phase_stop_46 + limit(0+ϵ)
->>>>>>> cadd561b
-                            end
-                            z_lvl_3.val[z_lvl_2_qos_5] = y_lvl_3_val_6 + z_lvl_3.val[z_lvl_2_qos_5]
-                            z_lvldirty = true
-                            z_lvl_2.left[z_lvl_2_qos_5] = phase_start_48
-                            z_lvl_2.right[z_lvl_2_qos_5] = phase_stop_46
-                            z_lvl_2_qos_5 += 1
-                        end
-                        y_lvl_2_q_3 += phase_stop_46 == y_lvl_2_i_stop_3
-                        j = phase_stop_46 + limit(0+ϵ)
-                    end
-                end
-                z_lvl_2.ptr[z_lvl_qos + 1] = (z_lvl_2_qos_5 - z_lvl_2_qos_fill) - 1
-                z_lvl_2_qos_fill = z_lvl_2_qos_5 - 1
-                if z_lvldirty
-                    z_lvl.left[z_lvl_qos] = phase_start_44
-                    z_lvl.right[z_lvl_qos] = phase_stop_42
-                    z_lvl_qos += 1
-                end
+                            end
+                        end
+                    end
+                    z_lvl_2.ptr[z_lvl_qos + 1] = (z_lvl_2_qos_5 - z_lvl_2_qos_fill) - 1
+                    z_lvl_2_qos_fill = z_lvl_2_qos_5 - 1
+                    if z_lvldirty
+                        z_lvl.left[z_lvl_qos] = phase_start_44
+                        z_lvl.right[z_lvl_qos] = phase_stop_42
+                        z_lvl_qos += 1
+                    end
+                end
+                y_lvl_q += phase_stop_42 == y_lvl_i_stop
+                i = phase_stop_42 + limit(0+ϵ)
             end
-            y_lvl_q += phase_stop_42 == y_lvl_i_stop
-            i = phase_stop_42 + limit(0+ϵ)
         end
     end
     z_lvl.ptr[1 + 1] = (z_lvl_qos - 0) - 1

--- conflicted
+++ resolved
@@ -215,13 +215,8 @@
             while i <= phase_stop_19
                 B_lvl_i = B_lvl.idx[B_lvl_q]
                 phase_stop_20 = min(10 + B_lvl_i, phase_stop_19)
-<<<<<<< HEAD
-                if B_lvl_i == phase_stop_20 + +(-10)
+                if B_lvl_i == phase_stop_20 + -10
                     B_lvl_2_val_5 = B_lvl_2.val[B_lvl_q]
-=======
-                if B_lvl_i == phase_stop_20 + -10
-                    B_lvl_2_val_4 = B_lvl_2.val[B_lvl_q]
->>>>>>> 85b53844
                     if C_lvl_qos > C_lvl_qos_stop
                         C_lvl_qos_stop = max(C_lvl_qos_stop << 1, 1)
                         Finch.resize_if_smaller!(C_lvl.idx, C_lvl_qos_stop)

--- conflicted
+++ resolved
@@ -58,13 +58,8 @@
         if phase_stop_3 >= i_start_3
             i_8 = i
             i = i_start_3
-<<<<<<< HEAD
-            while B_lvl_q + 1 < B_lvl_q_stop && B_lvl.idx[B_lvl_q] < (+)(i_start_3, (-)((((ex.bodies[2]).body.rhs.args[2]).idxs[1]).tns.tns.delta))
-                B_lvl_q += 1
-=======
             if B_lvl.idx[B_lvl_q] < (+)(i_start_3, (-)(((ex.body.rhs.args[2]).idxs[1]).tns.tns.delta))
                 B_lvl_q = scansearch(B_lvl.idx, (+)(i_start_3, (-)(((ex.body.rhs.args[2]).idxs[1]).tns.tns.delta)), B_lvl_q, B_lvl_q_stop - 1)
->>>>>>> fe605f74
             end
             while i <= phase_stop_3
                 i_start_4 = i
@@ -221,13 +216,8 @@
             if A_lvl.idx[A_lvl_q] < i_start_7
                 A_lvl_q = scansearch(A_lvl.idx, i_start_7, A_lvl_q, A_lvl_q_stop - 1)
             end
-<<<<<<< HEAD
-            while B_lvl_q + 1 < B_lvl_q_stop && B_lvl.idx[B_lvl_q] < (+)(i_start_7, (-)((((ex.bodies[2]).body.rhs.args[2]).idxs[1]).tns.tns.delta))
-                B_lvl_q += 1
-=======
             if B_lvl.idx[B_lvl_q] < (+)(i_start_7, (-)(((ex.body.rhs.args[2]).idxs[1]).tns.tns.delta))
                 B_lvl_q = scansearch(B_lvl.idx, (+)(i_start_7, (-)(((ex.body.rhs.args[2]).idxs[1]).tns.tns.delta)), B_lvl_q, B_lvl_q_stop - 1)
->>>>>>> fe605f74
             end
             while i <= phase_stop_10
                 i_start_8 = i
@@ -443,13 +433,8 @@
         if phase_stop_20 >= i_start_12
             i_37 = i
             i = i_start_12
-<<<<<<< HEAD
-            while B_lvl_q + 1 < B_lvl_q_stop && B_lvl.idx[B_lvl_q] < (+)(i_start_12, (-)((((ex.bodies[2]).body.rhs.args[2]).idxs[1]).tns.tns.delta))
-                B_lvl_q += 1
-=======
             if B_lvl.idx[B_lvl_q] < (+)(i_start_12, (-)(((ex.body.rhs.args[2]).idxs[1]).tns.tns.delta))
                 B_lvl_q = scansearch(B_lvl.idx, (+)(i_start_12, (-)(((ex.body.rhs.args[2]).idxs[1]).tns.tns.delta)), B_lvl_q, B_lvl_q_stop - 1)
->>>>>>> fe605f74
             end
             while i <= phase_stop_20
                 i_start_13 = i

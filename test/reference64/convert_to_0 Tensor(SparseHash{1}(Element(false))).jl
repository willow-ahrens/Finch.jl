begin
    tmp_lvl = ((ex.bodies[1]).bodies[1]).tns.bind.lvl
    tmp_lvl_ptr = ((ex.bodies[1]).bodies[1]).tns.bind.lvl.ptr
    tmp_lvl_tbl = ((ex.bodies[1]).bodies[1]).tns.bind.lvl.tbl
    tmp_lvl_srt = ((ex.bodies[1]).bodies[1]).tns.bind.lvl.srt
    tmp_lvl_2 = tmp_lvl.lvl
    tmp_lvl_val = tmp_lvl.lvl.val
    ref_lvl = ((ex.bodies[1]).bodies[2]).body.rhs.tns.bind.lvl
    ref_lvl_ptr = ref_lvl.ptr
    ref_lvl_idx = ref_lvl.idx
    ref_lvl_val = ref_lvl.lvl.val
    result = nothing
    tmp_lvl_qos_fill = 0
    tmp_lvl_qos_stop = 0
    empty!(tmp_lvl_tbl)
    empty!(tmp_lvl_srt)
    Finch.resize_if_smaller!(tmp_lvl_ptr, 1 + 1)
    Finch.fill_range!(tmp_lvl_ptr, 0, 1 + 1, 1 + 1)
    ref_lvl_q = ref_lvl_ptr[1]
    ref_lvl_q_stop = ref_lvl_ptr[1 + 1]
    if ref_lvl_q < ref_lvl_q_stop
        ref_lvl_i1 = ref_lvl_idx[ref_lvl_q_stop - 1]
    else
        ref_lvl_i1 = 0
    end
    phase_stop = min(ref_lvl_i1, ref_lvl.shape)
    if phase_stop >= 1
        if ref_lvl_idx[ref_lvl_q] < 1
            ref_lvl_q = Finch.scansearch(ref_lvl_idx, 1, ref_lvl_q, ref_lvl_q_stop - 1)
        end
        while true
            ref_lvl_i = ref_lvl_idx[ref_lvl_q]
            if ref_lvl_i < phase_stop
                ref_lvl_2_val = ref_lvl_val[ref_lvl_q]
                tmp_lvl_key = (1, (ref_lvl_i,))
                tmp_lvl_q = get(tmp_lvl_tbl, tmp_lvl_key, tmp_lvl_qos_fill + 1)
                if tmp_lvl_q > tmp_lvl_qos_stop
                    tmp_lvl_qos_stop = max(tmp_lvl_qos_stop << 1, 1)
                    Finch.resize_if_smaller!(tmp_lvl_val, tmp_lvl_qos_stop)
                    Finch.fill_range!(tmp_lvl_val, false, tmp_lvl_q, tmp_lvl_qos_stop)
                end
                tmp_lvl_val[tmp_lvl_q] = ref_lvl_2_val
                if tmp_lvl_q > tmp_lvl_qos_fill
                    tmp_lvl_qos_fill = tmp_lvl_q
                    tmp_lvl_tbl[tmp_lvl_key] = tmp_lvl_q
                    tmp_lvl_ptr[1 + 1] += 1
                end
                ref_lvl_q += 1
            else
                phase_stop_3 = min(ref_lvl_i, phase_stop)
                if ref_lvl_i == phase_stop_3
                    ref_lvl_2_val = ref_lvl_val[ref_lvl_q]
                    tmp_lvl_key = (1, (phase_stop_3,))
                    tmp_lvl_q = get(tmp_lvl_tbl, tmp_lvl_key, tmp_lvl_qos_fill + 1)
                    if tmp_lvl_q > tmp_lvl_qos_stop
                        tmp_lvl_qos_stop = max(tmp_lvl_qos_stop << 1, 1)
                        Finch.resize_if_smaller!(tmp_lvl_val, tmp_lvl_qos_stop)
                        Finch.fill_range!(tmp_lvl_val, false, tmp_lvl_q, tmp_lvl_qos_stop)
                    end
                    tmp_lvl_val[tmp_lvl_q] = ref_lvl_2_val
                    if tmp_lvl_q > tmp_lvl_qos_fill
                        tmp_lvl_qos_fill = tmp_lvl_q
                        tmp_lvl_tbl[tmp_lvl_key] = tmp_lvl_q
                        tmp_lvl_ptr[1 + 1] += 1
                    end
                    ref_lvl_q += 1
                end
                break
            end
        end
    end
    resize!(tmp_lvl_srt, length(tmp_lvl_tbl))
    copyto!(tmp_lvl_srt, pairs(tmp_lvl_tbl))
<<<<<<< HEAD
    sort!(tmp_lvl_srt, by = $(Expr(:., Finch, :hashkeycmp)))
=======
    sort!(tmp_lvl_srt, by = (Finch).hashkeycmp)
>>>>>>> 7bc05e1b
    resize!(tmp_lvl_ptr, 1 + 1)
    for p = 2:1 + 1
        tmp_lvl_ptr[p] += tmp_lvl_ptr[p - 1]
    end
    tmp_lvl_qos_stop = tmp_lvl_ptr[1 + 1] - 1
    resize!(tmp_lvl_val, tmp_lvl_qos_stop)
    result = (tmp = Tensor((SparseHashLevel){1, Tuple{Int64}}(tmp_lvl_2, (ref_lvl.shape,), tmp_lvl_ptr, tmp_lvl_tbl, tmp_lvl_srt)),)
    result
end<|MERGE_RESOLUTION|>--- conflicted
+++ resolved
@@ -71,11 +71,7 @@
     end
     resize!(tmp_lvl_srt, length(tmp_lvl_tbl))
     copyto!(tmp_lvl_srt, pairs(tmp_lvl_tbl))
-<<<<<<< HEAD
-    sort!(tmp_lvl_srt, by = $(Expr(:., Finch, :hashkeycmp)))
-=======
     sort!(tmp_lvl_srt, by = (Finch).hashkeycmp)
->>>>>>> 7bc05e1b
     resize!(tmp_lvl_ptr, 1 + 1)
     for p = 2:1 + 1
         tmp_lvl_ptr[p] += tmp_lvl_ptr[p - 1]

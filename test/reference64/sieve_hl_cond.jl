--- conflicted
+++ resolved
@@ -12,23 +12,6 @@
     else
         A_lvl_i1 = 0
     end
-<<<<<<< HEAD
-    phase_stop = min(A_lvl_i1, A_lvl.shape)
-    if phase_stop >= 1
-        j = 1
-        if A_lvl_idx[A_lvl_q] < 1
-            A_lvl_q = Finch.scansearch(A_lvl_idx, 1, A_lvl_q, A_lvl_q_stop - 1)
-        end
-        while j <= phase_stop
-            A_lvl_i = A_lvl_idx[A_lvl_q]
-            phase_stop_2 = min(phase_stop, A_lvl_i)
-            if A_lvl_i == phase_stop_2
-                A_lvl_2_val = A_lvl_val[A_lvl_q]
-                cond = phase_stop_2 == 1
-                if cond
-                    B_val = A_lvl_2_val + B_val
-                end
-=======
     phase_start_2 = max(1, 1 + (1 - 1))
     phase_stop_2 = min(A_lvl.shape, A_lvl_i1, 1)
     if phase_stop_2 >= phase_start_2
@@ -42,7 +25,6 @@
             if A_lvl_i == phase_stop_3
                 A_lvl_2_val_3 = A_lvl_2.val[A_lvl_q]
                 B_val = A_lvl_2_val_3 + B_val
->>>>>>> d19bb99f
                 A_lvl_q += 1
             end
             j = phase_stop_3 + 1

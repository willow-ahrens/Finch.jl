begin
    C_lvl = (ex.bodies[1]).tns.tns.lvl
    C_lvl_2 = C_lvl.lvl
    A_lvl = (ex.bodies[2]).body.rhs.tns.tns.lvl
    A_lvl_2 = A_lvl.lvl
    I = ((ex.bodies[2]).body.rhs.idxs[1]).tns.tns
    i_stop = -(first(I)) + last(I) + 1
    C_lvl_qos_stop = 0
    resize_if_smaller!(C_lvl.ptr, 1 + 1)
    fill_range!(C_lvl.ptr, 0, 1 + 1, 1 + 1)
    C_lvl_qos = 0 + 1
    A_lvl_q = A_lvl.ptr[1]
    A_lvl_q_stop = A_lvl.ptr[1 + 1]
    if A_lvl_q < A_lvl_q_stop
        A_lvl_i1 = A_lvl.idx[A_lvl_q_stop - 1]
    else
        A_lvl_i1 = 0
    end
    phase_stop = min(i_stop, -(first(I)) + 1 + A_lvl_i1)
    if phase_stop >= 1
        i = 1
<<<<<<< HEAD
        if A_lvl.idx[A_lvl_q] < 1 + -((1 - ((ex.bodies[2]).body.rhs.idxs[1]).tns.tns.start))
            A_lvl_q = Finch.scansearch(A_lvl.idx, 1 + -((1 - ((ex.bodies[2]).body.rhs.idxs[1]).tns.tns.start)), A_lvl_q, A_lvl_q_stop - 1)
=======
        if A_lvl.idx[A_lvl_q] < 1 + (first(I) - 1)
            A_lvl_q = scansearch(A_lvl.idx, 1 + (first(I) - 1), A_lvl_q, A_lvl_q_stop - 1)
>>>>>>> 0613817c
        end
        while i <= phase_stop
            A_lvl_i = A_lvl.idx[A_lvl_q]
            phase_stop_2 = min(phase_stop, -(first(I)) + 1 + A_lvl_i)
            if A_lvl_i == phase_stop_2 + (first(I) - 1)
                A_lvl_2_val_2 = A_lvl_2.val[A_lvl_q]
                if C_lvl_qos > C_lvl_qos_stop
                    C_lvl_qos_stop = max(C_lvl_qos_stop << 1, 1)
                    resize_if_smaller!(C_lvl.idx, C_lvl_qos_stop)
                    resize_if_smaller!(C_lvl_2.val, C_lvl_qos_stop)
                    fill_range!(C_lvl_2.val, 0.0, C_lvl_qos, C_lvl_qos_stop)
                end
                C_lvl_2.val[C_lvl_qos] = A_lvl_2_val_2
                C_lvl.idx[C_lvl_qos] = phase_stop_2
                C_lvl_qos += 1
                A_lvl_q += 1
            end
            i = phase_stop_2 + 1
        end
    end
    C_lvl.ptr[1 + 1] = (C_lvl_qos - 0) - 1
    for p = 2:1 + 1
        C_lvl.ptr[p] += C_lvl.ptr[p - 1]
    end
    resize!(C_lvl.ptr, 1 + 1)
    qos = C_lvl.ptr[end] - 1
    resize!(C_lvl.idx, qos)
    resize!(C_lvl_2.val, qos)
    (C = Fiber((SparseListLevel){Int64, Int64}(C_lvl_2, last(I) + -((first(I) - 1)), C_lvl.ptr, C_lvl.idx)),)
end<|MERGE_RESOLUTION|>--- conflicted
+++ resolved
@@ -19,13 +19,8 @@
     phase_stop = min(i_stop, -(first(I)) + 1 + A_lvl_i1)
     if phase_stop >= 1
         i = 1
-<<<<<<< HEAD
-        if A_lvl.idx[A_lvl_q] < 1 + -((1 - ((ex.bodies[2]).body.rhs.idxs[1]).tns.tns.start))
-            A_lvl_q = Finch.scansearch(A_lvl.idx, 1 + -((1 - ((ex.bodies[2]).body.rhs.idxs[1]).tns.tns.start)), A_lvl_q, A_lvl_q_stop - 1)
-=======
         if A_lvl.idx[A_lvl_q] < 1 + (first(I) - 1)
-            A_lvl_q = scansearch(A_lvl.idx, 1 + (first(I) - 1), A_lvl_q, A_lvl_q_stop - 1)
->>>>>>> 0613817c
+            A_lvl_q = Finch.scansearch(A_lvl.idx, 1 + (first(I) - 1), A_lvl_q, A_lvl_q_stop - 1)
         end
         while i <= phase_stop
             A_lvl_i = A_lvl.idx[A_lvl_q]

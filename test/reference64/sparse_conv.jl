begin
    C_lvl = (ex.bodies[1]).tns.bind.lvl
    C_lvl_ptr = C_lvl.ptr
    C_lvl_idx = C_lvl.idx
    C_lvl_2 = C_lvl.lvl
    C_lvl_val = C_lvl.lvl.val
    A_lvl = (((ex.bodies[2]).body.body.rhs.args[1]).args[1]).tns.bind.lvl
    A_lvl_ptr = A_lvl.ptr
    A_lvl_idx = A_lvl.idx
    A_lvl_val = A_lvl.lvl.val
    F_lvl = ((ex.bodies[2]).body.body.rhs.args[3]).tns.bind.lvl
    F_lvl_val = F_lvl.lvl.val
    C_lvl_qos_stop = 0
    Finch.resize_if_smaller!(C_lvl_ptr, 1 + 1)
    Finch.fill_range!(C_lvl_ptr, 0, 1 + 1, 1 + 1)
    C_lvl_qos = 0 + 1
    0 < 1 || throw(FinchProtocolError("SparseListLevels cannot be updated multiple times"))
    A_lvl_q_2 = A_lvl_ptr[1]
    A_lvl_q_stop_2 = A_lvl_ptr[1 + 1]
    if A_lvl_q_2 < A_lvl_q_stop_2
        A_lvl_i1_2 = A_lvl_idx[A_lvl_q_stop_2 - 1]
    else
        A_lvl_i1_2 = 0
    end
    phase_stop = min(A_lvl_i1_2, A_lvl.shape)
    if phase_stop >= 1
        i = 1
        if A_lvl_idx[A_lvl_q_2] < 1
            A_lvl_q_2 = Finch.scansearch(A_lvl_idx, 1, A_lvl_q_2, A_lvl_q_stop_2 - 1)
        end
        while i <= phase_stop
            A_lvl_i_2 = A_lvl_idx[A_lvl_q_2]
            phase_stop_2 = min(phase_stop, A_lvl_i_2)
            if A_lvl_i_2 == phase_stop_2
                A_lvl_2_val = A_lvl_val[A_lvl_q_2]
                if C_lvl_qos > C_lvl_qos_stop
                    C_lvl_qos_stop = max(C_lvl_qos_stop << 1, 1)
                    Finch.resize_if_smaller!(C_lvl_idx, C_lvl_qos_stop)
                    Finch.resize_if_smaller!(C_lvl_val, C_lvl_qos_stop)
                    Finch.fill_range!(C_lvl_val, 0.0, C_lvl_qos, C_lvl_qos_stop)
                end
                C_lvldirty = false
                v_2 = -phase_stop_2
                phase_start_4 = max(1, -v_2 + -2)
                phase_stop_4 = min(F_lvl.shape, A_lvl.shape + -v_2 + -3)
                if phase_stop_4 >= phase_start_4
                    A_lvl_q = A_lvl_ptr[1]
                    A_lvl_q_stop = A_lvl_ptr[1 + 1]
                    if A_lvl_q < A_lvl_q_stop
                        A_lvl_i1 = A_lvl_idx[A_lvl_q_stop - 1]
                    else
                        A_lvl_i1 = 0
                    end
                    phase_stop_5 = min(phase_stop_4, -v_2 + -3 + A_lvl_i1)
                    if phase_stop_5 >= phase_start_4
                        j = phase_start_4
<<<<<<< HEAD
                        if A_lvl_idx[A_lvl_q] < (phase_start_4 + v_3) + 3
                            A_lvl_q = Finch.scansearch(A_lvl_idx, (phase_start_4 + v_3) + 3, A_lvl_q, A_lvl_q_stop - 1)
                        end
                        while j <= phase_stop_5
                            A_lvl_i = A_lvl_idx[A_lvl_q]
                            phase_stop_6 = min(phase_stop_5, -v_3 + -3 + A_lvl_i)
                            if A_lvl_i == (phase_stop_6 + v_3) + 3
                                A_lvl_2_val_2 = A_lvl_val[A_lvl_q]
=======
                        if A_lvl.idx[A_lvl_q] < (phase_start_4 + v_2) + 3
                            A_lvl_q = Finch.scansearch(A_lvl.idx, (phase_start_4 + v_2) + 3, A_lvl_q, A_lvl_q_stop - 1)
                        end
                        while j <= phase_stop_5
                            A_lvl_i = A_lvl.idx[A_lvl_q]
                            phase_stop_6 = min(phase_stop_5, -v_2 + -3 + A_lvl_i)
                            if A_lvl_i == (phase_stop_6 + v_2) + 3
                                A_lvl_2_val_3 = A_lvl_2.val[A_lvl_q]
>>>>>>> d6afecae
                                F_lvl_q = (1 - 1) * F_lvl.shape + phase_stop_6
                                F_lvl_2_val = F_lvl_val[F_lvl_q]
                                C_lvldirty = true
                                C_lvl_val[C_lvl_qos] = C_lvl_val[C_lvl_qos] + (A_lvl_2_val != 0) * F_lvl_2_val * coalesce(A_lvl_2_val_2, 0)
                                A_lvl_q += 1
                            end
                            j = phase_stop_6 + 1
                        end
                    end
                end
                if C_lvldirty
                    C_lvl_idx[C_lvl_qos] = phase_stop_2
                    C_lvl_qos += 1
                end
                A_lvl_q_2 += 1
            end
            i = phase_stop_2 + 1
        end
    end
    C_lvl_ptr[1 + 1] = (C_lvl_qos - 0) - 1
    for p = 2:1 + 1
        C_lvl_ptr[p] += C_lvl_ptr[p - 1]
    end
    resize!(C_lvl_ptr, 1 + 1)
    qos = C_lvl_ptr[end] - 1
    resize!(C_lvl_idx, qos)
    resize!(C_lvl_val, qos)
    (C = Fiber((SparseListLevel){Int64}(C_lvl_2, A_lvl.shape, C_lvl_ptr, C_lvl_idx)),)
end<|MERGE_RESOLUTION|>--- conflicted
+++ resolved
@@ -54,16 +54,6 @@
                     phase_stop_5 = min(phase_stop_4, -v_2 + -3 + A_lvl_i1)
                     if phase_stop_5 >= phase_start_4
                         j = phase_start_4
-<<<<<<< HEAD
-                        if A_lvl_idx[A_lvl_q] < (phase_start_4 + v_3) + 3
-                            A_lvl_q = Finch.scansearch(A_lvl_idx, (phase_start_4 + v_3) + 3, A_lvl_q, A_lvl_q_stop - 1)
-                        end
-                        while j <= phase_stop_5
-                            A_lvl_i = A_lvl_idx[A_lvl_q]
-                            phase_stop_6 = min(phase_stop_5, -v_3 + -3 + A_lvl_i)
-                            if A_lvl_i == (phase_stop_6 + v_3) + 3
-                                A_lvl_2_val_2 = A_lvl_val[A_lvl_q]
-=======
                         if A_lvl.idx[A_lvl_q] < (phase_start_4 + v_2) + 3
                             A_lvl_q = Finch.scansearch(A_lvl.idx, (phase_start_4 + v_2) + 3, A_lvl_q, A_lvl_q_stop - 1)
                         end
@@ -72,7 +62,6 @@
                             phase_stop_6 = min(phase_stop_5, -v_2 + -3 + A_lvl_i)
                             if A_lvl_i == (phase_stop_6 + v_2) + 3
                                 A_lvl_2_val_3 = A_lvl_2.val[A_lvl_q]
->>>>>>> d6afecae
                                 F_lvl_q = (1 - 1) * F_lvl.shape + phase_stop_6
                                 F_lvl_2_val = F_lvl_val[F_lvl_q]
                                 C_lvldirty = true

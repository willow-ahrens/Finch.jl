using SparseArrays
using CIndices

@testset "issues" begin
    @info "Testing Github Issues"
    #https://github.com/willow-ahrens/Finch.jl/issues/51
    let
        x = Fiber!(Dense(Element(0.0)), [1, 2, 3])
        y = Scalar{0.0}()
        @finch for i=_, j=_; y[] += min(x[i], x[j]) end
        @test y[] == 14
    end

    #https://github.com/willow-ahrens/Finch.jl/issues/53
    let
        x = Fiber!(SparseList(Pattern()), fsparse(([1, 3, 7, 8],), [true, true, true, true], (10,)))
        y = Scalar{0.0}()
        @finch for i=_; y[] += ifelse(x[i], 3, -1) end
        @test y[] == 6
        a = 3
        b = -1
    end

    #https://github.com/willow-ahrens/Finch.jl/issues/59
    let
        B = Fiber!(Dense(Element(0)), [2, 4, 5])
        A = Fiber!(Dense(Element(0), 6))
        @finch (A .= 0; for i=_; A[B[i]] = i end)
        @test reference_isequal(A, [0, 1, 0, 2, 3, 0])
    end

    #https://github.com/willow-ahrens/Finch.jl/issues/61
    I = copyto!(Fiber!(RepeatRLE(0)), [1, 1, 9, 3, 3])
    A = [
        11 12 13 14 15;
        21 22 23 24 25;
        31 32 33 34 35;
        41 42 43 44 45;
        51 52 53 54 55;
        61 62 63 64 65;
        71 72 73 74 75;
        81 82 83 84 85;
        91 92 93 94 95]
    A = copyto!(Fiber!(Dense(Dense(Element(0)))), A)
    B = Fiber!(Dense(Element(0)))
    
    @test check_output("fiber_as_idx.jl", @finch_code (B .= 0; for i=_; B[i] = A[I[i], i] end))
    @finch (B .= 0; for i=_; B[i] = A[I[i], i] end)

    @test B == [11, 12, 93, 34, 35]

    #https://github.com/willow-ahrens/Finch.jl/issues/101
    let
        t = Fiber!(SparseList(SparseList(Element(0.0))))
        X = Fiber!(SparseList(SparseList(Element(0.0))))
        A = Fiber!(SparseList(SparseList(Element(0.0))), SparseMatrixCSC([0 0 0 0; -1 -1 -1 -1; -2 -2 -2 -2; -3 -3 -3 -3]))
        @test_throws DimensionMismatch @finch (t .= 0; for j=_, i=_; t[i, j] = min(X[i, j],  A[i, j]) end)
        X = Fiber!(SparseList(SparseList(Element(0.0), 4), 4))
        @finch (t .= 0; for j=_, i=_; t[i, j] = min(X[i, j],  A[i, j]) end)
        @test t == A
    end

    #https://github.com/willow-ahrens/Finch.jl/issues/115

    let
        function f(a::Float64, b::Float64, c::Float64)
            return a+b+c
        end 
        struct MyAlgebra115 <: Finch.AbstractAlgebra end
        Finch.virtualize(ex, ::Type{MyAlgebra115}, ::Finch.JuliaContext) = MyAlgebra115()
        t = Fiber!(SparseList(SparseList(Element(0.0))))
        B = SparseMatrixCSC([0 0 0 0; -1 -1 -1 -1; -2 -2 -2 -2; -3 -3 -3 -3])
        A = dropdefaults(copyto!(Fiber!(SparseList(SparseList(Element(0.0)))), B))
        @finch algebra=MyAlgebra115() (t .= 0; for j=_, i=_; t[i, j] = f(A[i,j], A[i,j], A[i,j]) end)
        @test t == B .* 3
    end

    #https://github.com/willow-ahrens/Finch.jl/issues/115

    let
        t = Fiber!(SparseList(SparseList(Element(0.0))))
        B = SparseMatrixCSC([0 0 0 0; -1 -1 -1 -1; -2 -2 -2 -2; -3 -3 -3 -3])
        A = dropdefaults(copyto!(Fiber!(SparseList(SparseList(Element(0.0)))), B))
        @test_logs (:warn, "Performance Warning: non-concordant traversal of t[i, j] (hint: most arrays prefer column major or first index fast, run in fast mode to ignore this warning)") match_mode=:any @test_throws Finch.FinchProtocolError @finch (t .= 0; for i=_, j=_; t[i, j] = A[i, j] end)
    end

    let
        t = Fiber!(Dense(SparseList(Element(0.0))))
        B = SparseMatrixCSC([0 0 0 0; -1 -1 -1 -1; -2 -2 -2 -2; -3 -3 -3 -3])
        A = dropdefaults(copyto!(Fiber!(Dense(SparseList(Element(0.0)))), B))
        @test_logs (:warn, "Performance Warning: non-concordant traversal of t[i, j] (hint: most arrays prefer column major or first index fast, run in fast mode to ignore this warning)") match_mode=:any @test_throws Finch.FinchProtocolError @finch (t .= 0; for i=_, j=_; t[i, j] = A[i, j] end)
    end

    #https://github.com/willow-ahrens/Finch.jl/issues/129

    let
        a = Fiber!(Dense(Element(0)), [1, 3, 7, 2])

        x = Scalar((0, 0))
        @finch for i=_; x[] <<maxby>>= (a[i], i) end
        @test x[][2] == 3

        y = Scalar(0 => 0)
        @finch for i=_; y[] <<maxby>>= a[i] => i end
        @test y[][2] == 3
    end

    #https://github.com/willow-ahrens/Finch.jl/issues/124

    let
        A = sparse([3, 4, 3, 4], [1, 2, 3, 3], [1.1, 2.2, 3.3, 4.4], 4, 3)

        B = Fiber!(Dense(SparseList(Element(0.0))))

        @finch (B .= 0; for j=_, i=_; B[i, j] = A[i, j] end)

        @test Structure(B) == Structure(fiber(A))

        v = SparseVector(10, [1, 6, 7, 9], [1.1, 2.2, 3.3, 4.4])

        w = Fiber!(SparseList(Element(0.0)))

        @finch (w .= 0; for i=_; w[i] = v[i] end)

        @test Structure(w) == Structure(fiber(v))
    end

    #https://github.com/willow-ahrens/Finch.jl/issues/99
    let 
        m = 4; n = 3; ptr_c = [0, 3, 3, 5]; idx_c = [1, 2, 3, 0, 2]; val_c = [1.1, 2.2, 3.3, 4.4, 5.5];

        ptr_jl = unsafe_wrap(Array, reinterpret(Ptr{CIndex{Int}}, pointer(ptr_c)), length(ptr_c); own = false)
        idx_jl = unsafe_wrap(Array, reinterpret(Ptr{CIndex{Int}}, pointer(idx_c)), length(idx_c); own = false)
        A = Fiber(Dense(SparseList{CIndex{Int}}(Element{0.0, Float64, CIndex{Int}}(val_c), m, ptr_jl, idx_jl), n))

        @test A == [0.0 0.0 4.4; 1.1 0.0 0.0; 2.2 0.0 5.5; 3.3 0.0 0.0]
    end

    #https://github.com/willow-ahrens/Finch.jl/issues/121
    let
        io = IOBuffer()
        y = [2.0, Inf, Inf, 1.0, 3.0, Inf]
        yf = Fiber!(SparseList(Element(Inf)), y)
        println(io, "Fiber!(SparseList(Element(Inf)), $y):")
        println(io, yf)

        x = Scalar(Inf)

        @test check_output("specialvals_minimum_inf.jl", @finch_code (for i=_; x[] <<min>>= yf[i] end))
        @finch for i=_; x[] <<min>>= yf[i] end
        @test x[] == 1.0

        @test check_output("specialvals_repr_inf.txt", String(take!(io)))

        io = IOBuffer()
        y = [2.0, NaN, NaN, 1.0, 3.0, NaN]
        yf = Fiber!(SparseList(Element(NaN)), y)
        println(io, "Fiber!(SparseList(Element(NaN)), $y):")
        println(io, yf)

        x = Scalar(Inf)

        @test check_output("specialvals_minimum_nan.jl", @finch_code (for i=_; x[] <<min>>= yf[i] end))
        @finch for i=_; x[] <<min>>= yf[i] end
        @test isequal(x[], NaN)

        @test check_output("specialvals_repr_nan.txt", String(take!(io)))

        io = IOBuffer()
        y = [2.0, missing, missing, 1.0, 3.0, missing]
        yf = Fiber!(SparseList(Element{missing, Union{Float64,Missing}}()), y)
        println(io, "Fiber!(SparseList(Element(missing)), $y):")
        println(io, yf)

        x = Scalar(Inf)

        @test check_output("specialvals_minimum_missing.jl", @finch_code (for i=_; x[] <<min>>= yf[i] end))
        @finch for i=_; x[] <<min>>= coalesce(yf[i], missing, Inf) end
        @test x[] == 1.0

        @test check_output("specialvals_repr_missing.txt", String(take!(io)))

        io = IOBuffer()
        y = [2.0, nothing, nothing, 1.0, 3.0, Some(1.0), nothing]
        yf = Fiber!(SparseList(Element{nothing, Union{Float64,Nothing,Some{Float64}}}()), y)
        println(io, "Fiber!(SparseList(Element(nothing)), $y):")
        println(io, yf)

        x = Scalar(Inf)

        @test check_output("specialvals_minimum_nothing.jl", @finch_code (for i=_; x[] <<min>>= something(yf[i], nothing, Inf) end))
        @finch for i=_; x[] <<min>>= something(yf[i], nothing, Inf) end
        @test x[] == 1.0

        @test check_output("specialvals_repr_nothing.txt", String(take!(io)))
    end

    #https://github.com/willow-ahrens/Finch.jl/issues/118

    let
        io = IOBuffer()
        A = [0.0 1.0 0.0 2.0; 0.0 1.0 0.0 3.0; 0.0 0.0 2.0 0.0]
        B = Fiber!(Dense(SparseList(Element(0.0))), A)
        C = Fiber!(Dense(SparseList(Element(Inf))))
        @finch (C .= Inf; for j = _, i = _ C[i, j] = ifelse(B[i, j] == 0, Inf, B[i, j]) end)

        println(io, "A :", A)
        println(io, "C :", C)
        println(io, "redefault!(B, Inf) :", redefault!(B, Inf))
        println(io, redefault!(B, Inf))
        println(io, C)
        @test Structure(C) == Structure(redefault!(B, Inf))
        @test check_output("issue118.txt", String(take!(io)))
    end

    #https://github.com/willow-ahrens/Finch.jl/issues/97

    let
        @test_throws DimensionMismatch A = Fiber!(Dense(SparseList(Element(0.0))), [0, 1])
        A = fsprand((10, 11), 0.5)
        B = Fiber!(Dense(SparseList(Element(0.0))))
        C = fsprand((10, 10), 0.5)
        @test_throws DimensionMismatch @finch (A .= 0; for j=_, i=_; A[i, j] = B[i] end)
        @test_throws DimensionMismatch @finch (A .= 0; for j=_, i=_; A[i] = B[i, j] end)
        @test_throws DimensionMismatch @finch (A .= 0; for j=_, i=_; A[i, j] = B[i, j] + C[i, j] end)
        @test_throws DimensionMismatch copyto!(Fiber!(SparseList(Element(0.0))), A)
        @test_throws DimensionMismatch dropdefaults!(Fiber!(SparseList(Element(0.0))), A)

        A = fsprand((10, 11), 0.5)
        B = fsprand((10, 10), 0.5)
        @test_throws Finch.FinchProtocolError @finch for j=_, i=_; A[i, j] = B[i, follow(j)] end
        @test_throws ArgumentError Fiber!(SparseCOO(Element(0.0)))
        @test_throws ArgumentError Fiber!(SparseHash(Element(0.0)))
        @test_throws ArgumentError Fiber!(SparseList(Element("hello")))
    end

    #https://github.com/willow-ahrens/Finch.jl/pull/197

    let
        io = IOBuffer()

        @repl io A = Fiber!(Dense(SparseTriangle{2}(Element(0.0))), collect(reshape(1:27, 3, 3, 3)))
        @repl io C = Scalar(0)
        @repl io @finch for k=_, j=_, i=_; C[] += A[i, j, k] end

        check_output("pull197.txt", String(take!(io)))
    end

    #https://github.com/willow-ahrens/Finch.jl/issues/70

    let
        A = Fiber!(Dense(SparseList(Element(0.0))))
        B = typeof(Fiber!(Dense(SparseList(Element(0.0)))))
        eval(@finch_kernel function copy_array(A, B)
            A .= 0
            for j = _, i = _
                A[i, j] = B[i, j]
            end
        end)
        C = Fiber!(Dense(SparseList(Element(0.0))))
        D = Fiber!(Dense(SparseList(Element(0.0))), fsprand((5, 5), 0.5))
        C = copy_array(C, D).A
        @test C == D
    end

        #https://github.com/willow-ahrens/Finch.jl/issues/243

    let
        @test_throws Finch.ScopeError (@finch begin
            let x = 0
                let x = 0
                end
            end
        end)

    end

    #https://github.com/willow-ahrens/Finch.jl/issues/278

    let
        A = [1.0 2.0 3.0; 4.0 5.0 6.0; 7.0 8.0 9.0]
        x = Scalar{0.0}()
        @finch (x .= 0; for i = _ x[] += A[i, i] end)
        @test x[] == 15.0
    end

    #https://github.com/willow-ahrens/Finch.jl/issues/267
    let
        A = ones(3, 3)
        B = ones(3, 3)
        C = zeros(3, 3)
        alpha=beta=1
        @finch begin
            for j=_
                for i=_
                    C[i, j] *= beta
                end
                for k=_
                    let foo = alpha * B[k, j]
                        for i=_
                            C[i, j] += foo*A[i, k]
                        end
                    end
                end
            end
        end
        @test C == A * B
    end

    #https://github.com/willow-ahrens/Finch.jl/issues/284
    let
        C = Fiber!(Dense(Dense(Element(0.0))), [1 0; 0 1])
        w = Fiber!(Dense(Dense(Element(0.0))), [0 0; 0 0])
        @finch mode=fastfinch begin 
            for j = _, i = _
                C[i, j] += 1
            end
            for j = _, i = _ 
                w[j, i] = C[i, j] 
            end
            for i = _, j = _
                C[j, i] = w[j, i]
            end
        end
        @test C == [2.0 1.0; 1.0 2.0]
    end

    #https://github.com/willow-ahrens/Finch.jl/issues/291
    let
        A = [1 2 3; 4 5 6; 7 8 9]
        x = Scalar(0.0)
        @finch mode=fastfinch for j=_, i=_; if i < j x[] += A[i, j] end end
        @test x[] == 11.0

        @finch mode=fastfinch (x .= 0; for i=_, j=_; if i < j x[] += A[j, i] end end)
        @test x[] == 19.0

        @finch mode=fastfinch (x .= 0; for j=_, i=_; if i <= j x[] += A[i, j] end end)
        @test x[] == 26.0

        @finch mode=fastfinch (x .= 0; for i=_, j=_; if i <= j x[] += A[j, i] end end)
        @test x[] == 34.0

        @finch mode=fastfinch (x .= 0; for j=_, i=_; if i > j x[] += A[i, j] end end)
        @test x[] == 19.0

        @finch mode=fastfinch (x .= 0; for i=_, j=_; if i > j x[] += A[j, i] end end)
        @test x[] == 11.0

        @finch mode=fastfinch (x .= 0; for j=_, i=_; if i >= j x[] += A[i, j] end end)
        @test x[] == 34.0

        @finch mode=fastfinch (x .= 0; for i=_, j=_; if i >= j x[] += A[j, i] end end)
        @test x[] == 26.0

        @finch mode=fastfinch (x .= 0; for j=_, i=_; if i == j x[] += A[i, j] end end)
        @test x[] == 15.0

        @finch mode=fastfinch (x .= 0; for i=_, j=_; if i == j x[] += A[j, i] end end)
        @test x[] == 15.0

        @finch mode=fastfinch (x .= 0; for j=_, i=_; if i != j x[] += A[i, j] end end)
        @test x[] == 30.0

        @finch mode=fastfinch (x .= 0; for i=_, j=_; if i != j x[] += A[j, i] end end)
        @test x[] == 30.0
    end
  
    #https://github.com/willow-ahrens/Finch.jl/issues/286
    let 
        A = [1 0; 0 1]
        #note that A[i, j] is ignored here, as the temp local is never used
        @finch (for j=_, i=_; let temp = A[i, j]; end end)
    end

    #https://github.com/willow-ahrens/Finch.jl/issues/288
    let
        A = zeros(3, 3, 3)
        C = zeros(3, 3, 3)
        X = zeros(3, 3)
        check_output("issue288_concordize_let.jl", @finch_code mode=fastfinch begin
            for k=_, j=_, i=_
                let temp1 = X[i, j]
                    for l=_
                        let temp3 = A[i, l, k]
                            if uptrimask[i+1, l]
                                C[i, j, k] += temp1 * temp3
                            end
                        end
                    end
                end
            end
        end)
        check_output("issue288_concordize_double_let.jl", @finch_code mode=fastfinch begin
            for k=_, j=_, i=_
                let temp1 = X[i, j]
                    for l=_
                        let temp3 = A[i, l, k]
                            if uptrimask[i+1, l]
                                C[i, j, k] += temp1 * temp3
                            end
                        end
                        let temp4 = A[i, l, k]
                            if uptrimask[i+1, l]
                                C[i, j, k] += temp1 * temp4
                            end
                        end
                    end
                end
            end
        end)
    end

    let
        A = Fiber!(Dense(Dense(SparseList(Element(0.0)))), fsprand((10, 10, 10), 0.1))
        C = Fiber!(Dense(Dense(Dense(Element(0.0)))), zeros((10, 10, 10)))
        X = Fiber!(Dense(Dense(Element(0.0))), rand(10, 10))
        temp2 = Scalar(0.0)
        @finch begin
            for l=_, j=_, i=_
                let temp1 = X[i, j]
                    temp2 .= 0
                    for k=_
                        if uptrimask[k+1, i]
                            C[k, j, l] += temp1 * A[k, i, l]
                        end
                        if uptrimask[k, l]
                            temp2[] += X[k, j] * A[k, i, l]
                        end
                    end
                    C[i, j, l] += temp2[]
                end
            end
        end
    end

    #https://github.com/willow-ahrens/Finch.jl/issues/52
    let
        s = ShortCircuitScalar(false, true)
        x = Fiber!(SparseList(Element(false)), [false, true, true, false])
        y = Fiber!(SparseList(Element(false)), [false, true, false, true])
        check_output("short_circuit.jl", @finch_code begin
            for i = _
                s[] |= x[i] && y[i]
            end
        end)

        c = Scalar(0)
        check_output("short_circuit_sum.jl", @finch_code begin
            for i = _
                let x_i = x[i]
                    s[] |= x_i && y[i]
                    c[] += x_i
                end
            end
        end)

        A = Fiber!(Dense(SparseList(Element(false))), [false true true false; false true false false]')

        t = SparseShortCircuitScalar(false, true)

        check_output("short_circuit_bfs.jl", @finch_code begin
            x .= false
            for j = _
                t .= false
                for i = _
                    t[] |= A[i, j] && y[i]
                end
                x[j] = t[]
            end
        end)
    end

    #https://github.com/willow-ahrens/Finch.jl/issues/313
    let
        edge_matrix = Fiber!(SparseList(SparseList(Element(0.0), 254), 254))
        edge_values = fsprand((254, 254), .001)
        @finch (edge_matrix .= 0; for j=_, i=_; edge_matrix[i,j] = edge_values[i,j]; end)
        output_matrix = Fiber!(SparseHash{1}(SparseHash{1}(Element(0.0), (254,)), (254,)))
        @finch (for v_4=_, v_3=_, v_2=_, v_5=_; output_matrix[v_2,v_5] += edge_matrix[v_5, v_4]*edge_matrix[v_2, v_3]*edge_matrix[v_3, v_4]; end)

        a_matrix = [1 0; 0 1]
        a_fiber = Fiber!(SparseList(SparseList(Element(0.0), 2), 2))
        copyto!(a_fiber, a_matrix)
        b_matrix = [0 1; 1 0]
        b_fiber = Fiber!(SparseList(SparseList(Element(0.0), 2), 2))
        copyto!(b_fiber, b_matrix)
        output_tensor = Fiber!(SparseHash{1}(SparseHash{1}(Element(0.0), (2,)), (2,)))

        @finch (output_tensor .=0; for j=_,i=_,k=_; output_tensor[i,k] += a_fiber[i,j] * b_fiber[k,j]; end)
    end

<<<<<<< HEAD
    #https://github.com/willow-ahrens/Finch.jl/issues/319
    let
        x = SparseMatrixCSC(spzeros(2,2))
        @test_throws Finch.FinchProtocolError @finch x .= 0
=======
    #https://github.com/willow-ahrens/Finch.jl/issues/321
    let
        A = fsprand((10, 10), 0.1)
        B = sparse(A)
        @test B isa SparseMatrixCSC
        @test B == A
        B = SparseMatrixCSC(A)
        @test B isa SparseMatrixCSC
        @test B == A
        A = fsprand((10,), 0.1)
        B = sparse(A)
        @test B isa SparseVector
        @test B == A
        B = SparseVector(A)
        @test B isa SparseVector
        @test B == A
        A = fsprand((10, 10), 0.1)
        B = Array(A)
        @test B isa Array
        @test B == A
>>>>>>> 1a3555ed
    end
end<|MERGE_RESOLUTION|>--- conflicted
+++ resolved
@@ -490,12 +490,11 @@
         @finch (output_tensor .=0; for j=_,i=_,k=_; output_tensor[i,k] += a_fiber[i,j] * b_fiber[k,j]; end)
     end
 
-<<<<<<< HEAD
     #https://github.com/willow-ahrens/Finch.jl/issues/319
     let
         x = SparseMatrixCSC(spzeros(2,2))
         @test_throws Finch.FinchProtocolError @finch x .= 0
-=======
+    end
     #https://github.com/willow-ahrens/Finch.jl/issues/321
     let
         A = fsprand((10, 10), 0.1)
@@ -516,6 +515,5 @@
         B = Array(A)
         @test B isa Array
         @test B == A
->>>>>>> 1a3555ed
     end
 end
--- conflicted
+++ resolved
@@ -1,291 +1,4 @@
 @testset "formats" begin
-<<<<<<< HEAD
-    arr = [0.0, 0.0, 0.0, 0.0, 0.0]
-    ref = Fiber(RepeatRLE{0.0, Int, Int, Float64}(5, [1, 2], [5], [0.0]))
-    res = dropdefaults!(Fiber(RepeatRLE(0.0)), arr)
-    @test isstructequal(res, ref)
-    arr = [1.0, 1.0, 1.0, 1.0, 1.0]
-    ref = Fiber(RepeatRLE{0.0, Int, Int, Float64}(5, [1, 2], [5], [1.0]))
-    res = dropdefaults!(Fiber(RepeatRLE(0.0)), arr)
-    @test isstructequal(res, ref)
-    arr = [0.0, 1.0, 1.0, 2.0, 2.0, 0.0, 0.0, 3.0, 0.0]
-    ref = Fiber(RepeatRLE{0.0, Int, Int, Float64}(9, [1, 7], [1, 3, 5, 7, 8, 9], [0.0, 1.0, 2.0, 0.0, 3.0, 0.0]))
-    res = dropdefaults!(Fiber(RepeatRLE(0.0)), arr)
-    @test isstructequal(res, ref)
-    arr = [0.0 0.0 0.0 0.0 0.0; 0.0 0.0 0.0 0.0 0.0; 0.0 0.0 0.0 0.0 0.0; 0.0 0.0 0.0 0.0 0.0; 0.0 0.0 0.0 0.0 0.0]
-    ref = Fiber(Dense{Int}(5, RepeatRLE{0.0, Int, Int, Float64}(5, [1, 2, 3, 4, 5, 6], [5, 5, 5, 5, 5], [0.0, 0.0, 0.0, 0.0, 0.0])))
-    res = dropdefaults!(Fiber(Dense(RepeatRLE(0.0))), arr)
-    @test isstructequal(res, ref)
-    arr = [1.0 1.0 1.0 1.0 1.0; 1.0 1.0 1.0 1.0 1.0; 1.0 1.0 1.0 1.0 1.0; 1.0 1.0 1.0 1.0 1.0; 1.0 1.0 1.0 1.0 1.0]
-    ref = Fiber(Dense{Int}(5, RepeatRLE{0.0, Int, Int, Float64}(5, [1, 2, 3, 4, 5, 6], [5, 5, 5, 5, 5], [1.0, 1.0, 1.0, 1.0, 1.0])))
-    res = dropdefaults!(Fiber(Dense(RepeatRLE(0.0))), arr)
-    @test isstructequal(res, ref)
-    arr = [0.0 1.0 2.0 2.0; 0.0 0.0 0.0 0.0; 1.0 1.0 2.0 0.0; 0.0 0.0 0.0 0.0]
-    ref = Fiber(Dense{Int}(4, RepeatRLE{0.0, Int, Int, Float64}(4, [1, 4, 5, 8, 9], [1, 2, 4, 4, 2, 3, 4, 4], [0.0, 1.0, 2.0, 0.0, 1.0, 2.0, 0.0, 0.0])))
-    res = dropdefaults!(Fiber(Dense(RepeatRLE(0.0))), arr)
-    @test isstructequal(res, ref)
-    arr = [0.0 0.0 0.0 0.0 0.0; 0.0 0.0 0.0 0.0 0.0; 0.0 0.0 0.0 0.0 0.0; 0.0 0.0 0.0 0.0 0.0; 0.0 0.0 0.0 0.0 0.0]
-    ref = Fiber(SparseList{Int, Int}(5, [1, 6], [1, 2, 3, 4, 5], RepeatRLE{0.0, Int, Int, Float64}(5, [1, 2, 3, 4, 5, 6], [5, 5, 5, 5, 5], [0.0, 0.0, 0.0, 0.0, 0.0])))
-    res = dropdefaults!(Fiber(SparseList(RepeatRLE(0.0))), arr)
-    @test isstructequal(res, ref)
-    arr = [1.0 1.0 1.0 1.0 1.0; 1.0 1.0 1.0 1.0 1.0; 1.0 1.0 1.0 1.0 1.0; 1.0 1.0 1.0 1.0 1.0; 1.0 1.0 1.0 1.0 1.0]
-    ref = Fiber(SparseList{Int, Int}(5, [1, 6], [1, 2, 3, 4, 5], RepeatRLE{0.0, Int, Int, Float64}(5, [1, 2, 3, 4, 5, 6], [5, 5, 5, 5, 5], [1.0, 1.0, 1.0, 1.0, 1.0])))
-    res = dropdefaults!(Fiber(SparseList(RepeatRLE(0.0))), arr)
-    @test isstructequal(res, ref)
-    arr = [0.0 1.0 2.0 2.0; 0.0 0.0 0.0 0.0; 1.0 1.0 2.0 0.0; 0.0 0.0 0.0 0.0]
-    ref = Fiber(SparseList{Int, Int}(4, [1, 5], [1, 2, 3, 4], RepeatRLE{0.0, Int, Int, Float64}(4, [1, 4, 5, 8, 9], [1, 2, 4, 4, 2, 3, 4, 4], [0.0, 1.0, 2.0, 0.0, 1.0, 2.0, 0.0, 0.0])))
-    res = dropdefaults!(Fiber(SparseList(RepeatRLE(0.0))), arr)
-    @test isstructequal(res, ref)
-    arr = fill(false)
-    ref = Fiber(Pattern())
-    res = dropdefaults!(Fiber(Pattern()), arr)
-    @test isstructequal(res, ref)
-    arr = fill(true)
-    ref = Fiber(Pattern())
-    res = dropdefaults!(Fiber(Pattern()), arr)
-    @test isstructequal(res, ref)
-    arr = Bool[0, 0, 0, 0, 0]
-    ref = Fiber(Dense{Int}(5, Pattern()))
-    res = dropdefaults!(Fiber(Dense(Pattern())), arr)
-    @test isstructequal(res, ref)
-    arr = Bool[1, 1, 1, 1, 1]
-    ref = Fiber(Dense{Int}(5, Pattern()))
-    res = dropdefaults!(Fiber(Dense(Pattern())), arr)
-    @test isstructequal(res, ref)
-    arr = Bool[0, 1, 0, 1]
-    ref = Fiber(Dense{Int}(4, Pattern()))
-    res = dropdefaults!(Fiber(Dense(Pattern())), arr)
-    @test isstructequal(res, ref)
-    arr = Bool[0 0 0 0 0; 0 0 0 0 0; 0 0 0 0 0; 0 0 0 0 0; 0 0 0 0 0]
-    ref = Fiber(Dense{Int}(5, Dense{Int}(5, Pattern())))
-    res = dropdefaults!(Fiber(Dense(Dense(Pattern()))), arr)
-    @test isstructequal(res, ref)
-    arr = Bool[1 1 1 1 1; 1 1 1 1 1; 1 1 1 1 1; 1 1 1 1 1; 1 1 1 1 1]
-    ref = Fiber(Dense{Int}(5, Dense{Int}(5, Pattern())))
-    res = dropdefaults!(Fiber(Dense(Dense(Pattern()))), arr)
-    @test isstructequal(res, ref)
-    arr = Bool[0 1 0 1; 0 0 0 0; 1 1 1 1; 0 1 0 1]
-    ref = Fiber(Dense{Int}(4, Dense{Int}(4, Pattern())))
-    res = dropdefaults!(Fiber(Dense(Dense(Pattern()))), arr)
-    @test isstructequal(res, ref)
-    arr = Bool[0 0 0 0 0; 0 0 0 0 0; 0 0 0 0 0; 0 0 0 0 0; 0 0 0 0 0]
-    ref = Fiber(SparseList{Int, Int}(5, [1, 1], [], Dense{Int}(5, Pattern())))
-    res = dropdefaults!(Fiber(SparseList(Dense(Pattern()))), arr)
-    @test isstructequal(res, ref)
-    arr = Bool[1 1 1 1 1; 1 1 1 1 1; 1 1 1 1 1; 1 1 1 1 1; 1 1 1 1 1]
-    ref = Fiber(SparseList{Int, Int}(5, [1, 6], [1, 2, 3, 4, 5], Dense{Int}(5, Pattern())))
-    res = dropdefaults!(Fiber(SparseList(Dense(Pattern()))), arr)
-    @test isstructequal(res, ref)
-    arr = Bool[0 1 0 1; 0 0 0 0; 1 1 1 1; 0 1 0 1]
-    ref = Fiber(SparseList{Int, Int}(4, [1, 4], [1, 3, 4], Dense{Int}(4, Pattern())))
-    res = dropdefaults!(Fiber(SparseList(Dense(Pattern()))), arr)
-    @test isstructequal(res, ref)
-    arr = Bool[0, 0, 0, 0, 0]
-    ref = Fiber(SparseList{Int, Int}(5, [1, 1], [], Pattern()))
-    res = dropdefaults!(Fiber(SparseList(Pattern())), arr)
-    @test isstructequal(res, ref)
-    arr = Bool[1, 1, 1, 1, 1]
-    ref = Fiber(SparseList{Int, Int}(5, [1, 6], [1, 2, 3, 4, 5], Pattern()))
-    res = dropdefaults!(Fiber(SparseList(Pattern())), arr)
-    @test isstructequal(res, ref)
-    arr = Bool[0, 1, 0, 1]
-    ref = Fiber(SparseList{Int, Int}(4, [1, 3], [2, 4], Pattern()))
-    res = dropdefaults!(Fiber(SparseList(Pattern())), arr)
-    @test isstructequal(res, ref)
-    arr = Bool[0 0 0 0 0; 0 0 0 0 0; 0 0 0 0 0; 0 0 0 0 0; 0 0 0 0 0]
-    ref = Fiber(Dense{Int}(5, SparseList{Int, Int}(5, [1, 1, 1, 1, 1, 1], [], Pattern())))
-    res = dropdefaults!(Fiber(Dense(SparseList(Pattern()))), arr)
-    @test isstructequal(res, ref)
-    arr = Bool[1 1 1 1 1; 1 1 1 1 1; 1 1 1 1 1; 1 1 1 1 1; 1 1 1 1 1]
-    ref = Fiber(Dense{Int}(5, SparseList{Int, Int}(5, [1, 6, 11, 16, 21, 26], [1, 2, 3, 4, 5, 1, 2, 3, 4, 5, 1, 2, 3, 4, 5, 1, 2, 3, 4, 5, 1, 2, 3, 4, 5], Pattern())))
-    res = dropdefaults!(Fiber(Dense(SparseList(Pattern()))), arr)
-    @test isstructequal(res, ref)
-    arr = Bool[0 1 0 1; 0 0 0 0; 1 1 1 1; 0 1 0 1]
-    ref = Fiber(Dense{Int}(4, SparseList{Int, Int}(4, [1, 3, 3, 7, 9], [2, 4, 1, 2, 3, 4, 2, 4], Pattern())))
-    res = dropdefaults!(Fiber(Dense(SparseList(Pattern()))), arr)
-    @test isstructequal(res, ref)
-    arr = Bool[0 0 0 0 0; 0 0 0 0 0; 0 0 0 0 0; 0 0 0 0 0; 0 0 0 0 0]
-    ref = Fiber(SparseList{Int, Int}(5, [1, 1], [], SparseList{Int, Int}(5, [1], [], Pattern())))
-    res = dropdefaults!(Fiber(SparseList(SparseList(Pattern()))), arr)
-    @test isstructequal(res, ref)
-    arr = Bool[1 1 1 1 1; 1 1 1 1 1; 1 1 1 1 1; 1 1 1 1 1; 1 1 1 1 1]
-    ref = Fiber(SparseList{Int, Int}(5, [1, 6], [1, 2, 3, 4, 5], SparseList{Int, Int}(5, [1, 6, 11, 16, 21, 26], [1, 2, 3, 4, 5, 1, 2, 3, 4, 5, 1, 2, 3, 4, 5, 1, 2, 3, 4, 5, 1, 2, 3, 4, 5], Pattern())))
-    res = dropdefaults!(Fiber(SparseList(SparseList(Pattern()))), arr)
-    @test isstructequal(res, ref)
-    arr = Bool[0 1 0 1; 0 0 0 0; 1 1 1 1; 0 1 0 1]
-    ref = Fiber(SparseList{Int, Int}(4, [1, 4], [1, 3, 4], SparseList{Int, Int}(4, [1, 3, 7, 9], [2, 4, 1, 2, 3, 4, 2, 4], Pattern())))
-    res = dropdefaults!(Fiber(SparseList(SparseList(Pattern()))), arr)
-    @test isstructequal(res, ref)
-    arr = Bool[0, 0, 0, 0, 0]
-    ref = Fiber(SparseVBL{Int, Int}(5, [1, 1], [], [1], Pattern()))
-    res = dropdefaults!(Fiber(SparseVBL(Pattern())), arr)
-    @test isstructequal(res, ref)
-    arr = Bool[1, 1, 1, 1, 1]
-    ref = Fiber(SparseVBL{Int, Int}(5, [1, 2], [5], [1, 6], Pattern()))
-    res = dropdefaults!(Fiber(SparseVBL(Pattern())), arr)
-    @test isstructequal(res, ref)
-    arr = Bool[0, 1, 0, 1]
-    ref = Fiber(SparseVBL{Int, Int}(4, [1, 3], [2, 4], [1, 2, 3], Pattern()))
-    res = dropdefaults!(Fiber(SparseVBL(Pattern())), arr)
-    @test isstructequal(res, ref)
-    arr = Bool[0 0 0 0 0; 0 0 0 0 0; 0 0 0 0 0; 0 0 0 0 0; 0 0 0 0 0]
-    ref = Fiber(Dense{Int}(5, SparseVBL{Int, Int}(5, [1, 1, 1, 1, 1, 1], [], [1], Pattern())))
-    res = dropdefaults!(Fiber(Dense(SparseVBL(Pattern()))), arr)
-    @test isstructequal(res, ref)
-    arr = Bool[1 1 1 1 1; 1 1 1 1 1; 1 1 1 1 1; 1 1 1 1 1; 1 1 1 1 1]
-    ref = Fiber(Dense{Int}(5, SparseVBL{Int, Int}(5, [1, 2, 3, 4, 5, 6], [5, 5, 5, 5, 5], [1, 6, 11, 16, 21, 26], Pattern())))
-    res = dropdefaults!(Fiber(Dense(SparseVBL(Pattern()))), arr)
-    @test isstructequal(res, ref)
-    arr = Bool[0 1 0 1; 0 0 0 0; 1 1 1 1; 0 1 0 1]
-    ref = Fiber(Dense{Int}(4, SparseVBL{Int, Int}(4, [1, 3, 3, 4, 6], [2, 4, 4, 2, 4], [1, 2, 3, 7, 8, 9], Pattern())))
-    res = dropdefaults!(Fiber(Dense(SparseVBL(Pattern()))), arr)
-    @test isstructequal(res, ref)
-    arr = Bool[0 0 0 0 0; 0 0 0 0 0; 0 0 0 0 0; 0 0 0 0 0; 0 0 0 0 0]
-    ref = Fiber(SparseList{Int, Int}(5, [1, 1], [], SparseVBL{Int, Int}(5, [1], [], [1], Pattern())))
-    res = dropdefaults!(Fiber(SparseList(SparseVBL(Pattern()))), arr)
-    @test isstructequal(res, ref)
-    arr = Bool[1 1 1 1 1; 1 1 1 1 1; 1 1 1 1 1; 1 1 1 1 1; 1 1 1 1 1]
-    ref = Fiber(SparseList{Int, Int}(5, [1, 6], [1, 2, 3, 4, 5], SparseVBL{Int, Int}(5, [1, 2, 3, 4, 5, 6], [5, 5, 5, 5, 5], [1, 6, 11, 16, 21, 26], Pattern())))
-    res = dropdefaults!(Fiber(SparseList(SparseVBL(Pattern()))), arr)
-    @test isstructequal(res, ref)
-    arr = Bool[0 1 0 1; 0 0 0 0; 1 1 1 1; 0 1 0 1]
-    ref = Fiber(SparseList{Int, Int}(4, [1, 4], [1, 3, 4], SparseVBL{Int, Int}(4, [1, 3, 4, 6], [2, 4, 4, 2, 4], [1, 2, 3, 7, 8, 9], Pattern())))
-    res = dropdefaults!(Fiber(SparseList(SparseVBL(Pattern()))), arr)
-    @test isstructequal(res, ref)
-    arr = Bool[0, 0, 0, 0, 0]
-    ref = Fiber(SparseBytemap{Int, Int}(5, [1, 1], [0, 0, 0, 0, 0], [], Base.RefValue{Int}(0), Pattern()))
-    res = dropdefaults!(Fiber(SparseBytemap(Pattern())), arr)
-    @test isstructequal(res, ref)
-    arr = Bool[1, 1, 1, 1, 1]
-    ref = Fiber(SparseBytemap{Int, Int}(5, [1, 6], [1, 1, 1, 1, 1], [(1, 1), (1, 2), (1, 3), (1, 4), (1, 5)], Base.RefValue{Int}(5), Pattern()))
-    res = dropdefaults!(Fiber(SparseBytemap(Pattern())), arr)
-    @test isstructequal(res, ref)
-    arr = Bool[0, 1, 0, 1]
-    ref = Fiber(SparseBytemap{Int, Int}(4, [1, 3], [0, 1, 0, 1], [(1, 2), (1, 4)], Base.RefValue{Int}(2), Pattern()))
-    res = dropdefaults!(Fiber(SparseBytemap(Pattern())), arr)
-    @test isstructequal(res, ref)
-    arr = Bool[0 0 0 0 0; 0 0 0 0 0; 0 0 0 0 0; 0 0 0 0 0; 0 0 0 0 0]
-    ref = Fiber(Dense{Int}(5, SparseBytemap{Int, Int}(5, [1, 1, 0, 0, 0, 0], [0, 0, 0, 0, 0, 0, 0, 0, 0, 0, 0, 0, 0, 0, 0, 0, 0, 0, 0, 0, 0, 0, 0, 0, 0], [], Base.RefValue{Int}(0), Pattern())))
-    res = dropdefaults!(Fiber(Dense(SparseBytemap(Pattern()))), arr)
-    @test isstructequal(res, ref)
-    arr = Bool[1 1 1 1 1; 1 1 1 1 1; 1 1 1 1 1; 1 1 1 1 1; 1 1 1 1 1]
-    ref = Fiber(Dense{Int}(5, SparseBytemap{Int, Int}(5, [1, 6, 11, 16, 21, 26], [1, 1, 1, 1, 1, 1, 1, 1, 1, 1, 1, 1, 1, 1, 1, 1, 1, 1, 1, 1, 1, 1, 1, 1, 1], [(1, 1), (1, 2), (1, 3), (1, 4), (1, 5), (2, 1), (2, 2), (2, 3), (2, 4), (2, 5), (3, 1), (3, 2), (3, 3), (3, 4), (3, 5), (4, 1), (4, 2), (4, 3), (4, 4), (4, 5), (5, 1), (5, 2), (5, 3), (5, 4), (5, 5)], Base.RefValue{Int}(25), Pattern())))
-    res = dropdefaults!(Fiber(Dense(SparseBytemap(Pattern()))), arr)
-    @test isstructequal(res, ref)
-    arr = Bool[0 1 0 1; 0 0 0 0; 1 1 1 1; 0 1 0 1]
-    ref = Fiber(Dense{Int}(4, SparseBytemap{Int, Int}(4, [1, 3, 3, 7, 9], [0, 1, 0, 1, 0, 0, 0, 0, 1, 1, 1, 1, 0, 1, 0, 1], [(1, 2), (1, 4), (3, 1), (3, 2), (3, 3), (3, 4), (4, 2), (4, 4)], Base.RefValue{Int}(8), Pattern())))
-    res = dropdefaults!(Fiber(Dense(SparseBytemap(Pattern()))), arr)
-    @test isstructequal(res, ref)
-    arr = Bool[0 0 0 0 0; 0 0 0 0 0; 0 0 0 0 0; 0 0 0 0 0; 0 0 0 0 0]
-    ref = Fiber(SparseList{Int, Int}(5, [1, 1], [], SparseBytemap{Int, Int}(5, [1], [], [], Base.RefValue{Int}(0), Pattern())))
-    res = dropdefaults!(Fiber(SparseList(SparseBytemap(Pattern()))), arr)
-    @test isstructequal(res, ref)
-    arr = Bool[1 1 1 1 1; 1 1 1 1 1; 1 1 1 1 1; 1 1 1 1 1; 1 1 1 1 1]
-    ref = Fiber(SparseList{Int, Int}(5, [1, 6], [1, 2, 3, 4, 5], SparseBytemap{Int, Int}(5, [1, 6, 11, 16, 21, 26], [1, 1, 1, 1, 1, 1, 1, 1, 1, 1, 1, 1, 1, 1, 1, 1, 1, 1, 1, 1, 1, 1, 1, 1, 1], [(1, 1), (1, 2), (1, 3), (1, 4), (1, 5), (2, 1), (2, 2), (2, 3), (2, 4), (2, 5), (3, 1), (3, 2), (3, 3), (3, 4), (3, 5), (4, 1), (4, 2), (4, 3), (4, 4), (4, 5), (5, 1), (5, 2), (5, 3), (5, 4), (5, 5)], Base.RefValue{Int}(25), Pattern())))
-    res = dropdefaults!(Fiber(SparseList(SparseBytemap(Pattern()))), arr)
-    @test isstructequal(res, ref)
-    arr = Bool[0 1 0 1; 0 0 0 0; 1 1 1 1; 0 1 0 1]
-    ref = Fiber(SparseList{Int, Int}(4, [1, 4], [1, 3, 4], SparseBytemap{Int, Int}(4, [1, 3, 7, 9], [0, 1, 0, 1, 1, 1, 1, 1, 0, 1, 0, 1], [(1, 2), (1, 4), (2, 1), (2, 2), (2, 3), (2, 4), (3, 2), (3, 4)], Base.RefValue{Int}(8), Pattern())))
-    res = dropdefaults!(Fiber(SparseList(SparseBytemap(Pattern()))), arr)
-    @test isstructequal(res, ref)
-    arr = Bool[0, 0, 0, 0, 0]
-    ref = Fiber(SparseHash{1, Tuple{Int}, Int}((5,), Dict{Tuple{Int, Tuple{Int}}, Int}(), [1, 1], [], Pattern()))
-    res = dropdefaults!(Fiber(SparseHash{1}(Pattern())), arr)
-    @test isstructequal(res, ref)
-    arr = Bool[1, 1, 1, 1, 1]
-    ref = Fiber(SparseHash{1, Tuple{Int}, Int}((5,), Dict{Tuple{Int, Tuple{Int}}, Int}((1, (1,)) => 1, (1, (2,)) => 2, (1, (3,)) => 3, (1, (4,)) => 4, (1, (5,)) => 5), [1, 6], [(1, (1,)) => 1, (1, (2,)) => 2, (1, (3,)) => 3, (1, (4,)) => 4, (1, (5,)) => 5], Pattern()))
-    res = dropdefaults!(Fiber(SparseHash{1}(Pattern())), arr)
-    @test isstructequal(res, ref)
-    arr = Bool[0, 1, 0, 1]
-    ref = Fiber(SparseHash{1, Tuple{Int}, Int}((4,), Dict{Tuple{Int, Tuple{Int}}, Int}((1, (2,)) => 1, (1, (4,)) => 2), [1, 3], [(1, (2,)) => 1, (1, (4,)) => 2], Pattern()))
-    res = dropdefaults!(Fiber(SparseHash{1}(Pattern())), arr)
-    @test isstructequal(res, ref)
-    arr = Bool[0 0 0 0 0; 0 0 0 0 0; 0 0 0 0 0; 0 0 0 0 0; 0 0 0 0 0]
-    ref = Fiber(Dense{Int}(5, SparseHash{1, Tuple{Int}, Int}((5,), Dict{Tuple{Int, Tuple{Int}}, Int}(), [1, 1, 1, 1, 1, 1], [], Pattern())))
-    res = dropdefaults!(Fiber(Dense(SparseHash{1}(Pattern()))), arr)
-    @test isstructequal(res, ref)
-    arr = Bool[1 1 1 1 1; 1 1 1 1 1; 1 1 1 1 1; 1 1 1 1 1; 1 1 1 1 1]
-    ref = Fiber(Dense{Int}(5, SparseHash{1, Tuple{Int}, Int}((5,), Dict{Tuple{Int, Tuple{Int}}, Int}((1, (1,)) => 1, (1, (2,)) => 2, (1, (3,)) => 3, (1, (4,)) => 4, (1, (5,)) => 5, (2, (1,)) => 6, (2, (2,)) => 7, (2, (3,)) => 8, (2, (4,)) => 9, (2, (5,)) => 10, (3, (1,)) => 11, (3, (2,)) => 12, (3, (3,)) => 13, (3, (4,)) => 14, (3, (5,)) => 15, (4, (1,)) => 16, (4, (2,)) => 17, (4, (3,)) => 18, (4, (4,)) => 19, (4, (5,)) => 20, (5, (1,)) => 21, (5, (2,)) => 22, (5, (3,)) => 23, (5, (4,)) => 24, (5, (5,)) => 25), [1, 6, 11, 16, 21, 26], [(1, (1,)) => 1, (1, (2,)) => 2, (1, (3,)) => 3, (1, (4,)) => 4, (1, (5,)) => 5, (2, (1,)) => 6, (2, (2,)) => 7, (2, (3,)) => 8, (2, (4,)) => 9, (2, (5,)) => 10, (3, (1,)) => 11, (3, (2,)) => 12, (3, (3,)) => 13, (3, (4,)) => 14, (3, (5,)) => 15, (4, (1,)) => 16, (4, (2,)) => 17, (4, (3,)) => 18, (4, (4,)) => 19, (4, (5,)) => 20, (5, (1,)) => 21, (5, (2,)) => 22, (5, (3,)) => 23, (5, (4,)) => 24, (5, (5,)) => 25], Pattern())))
-    res = dropdefaults!(Fiber(Dense(SparseHash{1}(Pattern()))), arr)
-    @test isstructequal(res, ref)
-    arr = Bool[0 1 0 1; 0 0 0 0; 1 1 1 1; 0 1 0 1]
-    ref = Fiber(Dense{Int}(4, SparseHash{1, Tuple{Int}, Int}((4,), Dict{Tuple{Int, Tuple{Int}}, Int}((1, (2,)) => 1, (1, (4,)) => 2, (3, (1,)) => 3, (3, (2,)) => 4, (3, (3,)) => 5, (3, (4,)) => 6, (4, (2,)) => 7, (4, (4,)) => 8), [1, 3, 3, 7, 9], [(1, (2,)) => 1, (1, (4,)) => 2, (3, (1,)) => 3, (3, (2,)) => 4, (3, (3,)) => 5, (3, (4,)) => 6, (4, (2,)) => 7, (4, (4,)) => 8], Pattern())))
-    res = dropdefaults!(Fiber(Dense(SparseHash{1}(Pattern()))), arr)
-    @test isstructequal(res, ref)
-    arr = Bool[0 0 0 0 0; 0 0 0 0 0; 0 0 0 0 0; 0 0 0 0 0; 0 0 0 0 0]
-    ref = Fiber(SparseList{Int, Int}(5, [1, 1], [], SparseHash{1, Tuple{Int}, Int}((5,), Dict{Tuple{Int, Tuple{Int}}, Int}(), [1], [], Pattern())))
-    res = dropdefaults!(Fiber(SparseList(SparseHash{1}(Pattern()))), arr)
-    @test isstructequal(res, ref)
-    arr = Bool[1 1 1 1 1; 1 1 1 1 1; 1 1 1 1 1; 1 1 1 1 1; 1 1 1 1 1]
-    ref = Fiber(SparseList{Int, Int}(5, [1, 6], [1, 2, 3, 4, 5], SparseHash{1, Tuple{Int}, Int}((5,), Dict{Tuple{Int, Tuple{Int}}, Int}((1, (1,)) => 1, (1, (2,)) => 2, (1, (3,)) => 3, (1, (4,)) => 4, (1, (5,)) => 5, (2, (1,)) => 6, (2, (2,)) => 7, (2, (3,)) => 8, (2, (4,)) => 9, (2, (5,)) => 10, (3, (1,)) => 11, (3, (2,)) => 12, (3, (3,)) => 13, (3, (4,)) => 14, (3, (5,)) => 15, (4, (1,)) => 16, (4, (2,)) => 17, (4, (3,)) => 18, (4, (4,)) => 19, (4, (5,)) => 20, (5, (1,)) => 21, (5, (2,)) => 22, (5, (3,)) => 23, (5, (4,)) => 24, (5, (5,)) => 25), [1, 6, 11, 16, 21, 26], [(1, (1,)) => 1, (1, (2,)) => 2, (1, (3,)) => 3, (1, (4,)) => 4, (1, (5,)) => 5, (2, (1,)) => 6, (2, (2,)) => 7, (2, (3,)) => 8, (2, (4,)) => 9, (2, (5,)) => 10, (3, (1,)) => 11, (3, (2,)) => 12, (3, (3,)) => 13, (3, (4,)) => 14, (3, (5,)) => 15, (4, (1,)) => 16, (4, (2,)) => 17, (4, (3,)) => 18, (4, (4,)) => 19, (4, (5,)) => 20, (5, (1,)) => 21, (5, (2,)) => 22, (5, (3,)) => 23, (5, (4,)) => 24, (5, (5,)) => 25], Pattern())))
-    res = dropdefaults!(Fiber(SparseList(SparseHash{1}(Pattern()))), arr)
-    @test isstructequal(res, ref)
-    arr = Bool[0 1 0 1; 0 0 0 0; 1 1 1 1; 0 1 0 1]
-    ref = Fiber(SparseList{Int, Int}(4, [1, 4], [1, 3, 4], SparseHash{1, Tuple{Int}, Int}((4,), Dict{Tuple{Int, Tuple{Int}}, Int}((1, (2,)) => 1, (1, (4,)) => 2, (2, (1,)) => 3, (2, (2,)) => 4, (2, (3,)) => 5, (2, (4,)) => 6, (3, (2,)) => 7, (3, (4,)) => 8), [1, 3, 7, 9], [(1, (2,)) => 1, (1, (4,)) => 2, (2, (1,)) => 3, (2, (2,)) => 4, (2, (3,)) => 5, (2, (4,)) => 6, (3, (2,)) => 7, (3, (4,)) => 8], Pattern())))
-    res = dropdefaults!(Fiber(SparseList(SparseHash{1}(Pattern()))), arr)
-    @test isstructequal(res, ref)
-    arr = Bool[0, 0, 0, 0, 0]
-    ref = Fiber(SparseCoo{1, Tuple{Int}, Int}((5,), (Int[], ), [1, 1], Pattern()))
-    res = dropdefaults!(Fiber(SparseCoo{1}(Pattern())), arr)
-    @test isstructequal(res, ref)
-    arr = Bool[1, 1, 1, 1, 1]
-    ref = Fiber(SparseCoo{1, Tuple{Int}, Int}((5,), (Int[1, 2, 3, 4, 5], ), [1, 6], Pattern()))
-    res = dropdefaults!(Fiber(SparseCoo{1}(Pattern())), arr)
-    @test isstructequal(res, ref)
-    arr = Bool[0, 1, 0, 1]
-    ref = Fiber(SparseCoo{1, Tuple{Int}, Int}((4,), (Int[2, 4], ), [1, 3], Pattern()))
-    res = dropdefaults!(Fiber(SparseCoo{1}(Pattern())), arr)
-    @test isstructequal(res, ref)
-    arr = Bool[0 0 0 0 0; 0 0 0 0 0; 0 0 0 0 0; 0 0 0 0 0; 0 0 0 0 0]
-    ref = Fiber(Dense{Int}(5, SparseCoo{1, Tuple{Int}, Int}((5,), (Int[], ), [1, 1, 1, 1, 1, 1], Pattern())))
-    res = dropdefaults!(Fiber(Dense(SparseCoo{1}(Pattern()))), arr)
-    @test isstructequal(res, ref)
-    arr = Bool[1 1 1 1 1; 1 1 1 1 1; 1 1 1 1 1; 1 1 1 1 1; 1 1 1 1 1]
-    ref = Fiber(Dense{Int}(5, SparseCoo{1, Tuple{Int}, Int}((5,), (Int[1, 2, 3, 4, 5, 1, 2, 3, 4, 5, 1, 2, 3, 4, 5, 1, 2, 3, 4, 5, 1, 2, 3, 4, 5], ), [1, 6, 11, 16, 21, 26], Pattern())))
-    res = dropdefaults!(Fiber(Dense(SparseCoo{1}(Pattern()))), arr)
-    @test isstructequal(res, ref)
-    arr = Bool[0 1 0 1; 0 0 0 0; 1 1 1 1; 0 1 0 1]
-    ref = Fiber(Dense{Int}(4, SparseCoo{1, Tuple{Int}, Int}((4,), (Int[2, 4, 1, 2, 3, 4, 2, 4], ), [1, 3, 3, 7, 9], Pattern())))
-    res = dropdefaults!(Fiber(Dense(SparseCoo{1}(Pattern()))), arr)
-    @test isstructequal(res, ref)
-    arr = Bool[0 0 0 0 0; 0 0 0 0 0; 0 0 0 0 0; 0 0 0 0 0; 0 0 0 0 0]
-    ref = Fiber(SparseList{Int, Int}(5, [1, 1], [], SparseCoo{1, Tuple{Int}, Int}((5,), (Int[], ), [1], Pattern())))
-    res = dropdefaults!(Fiber(SparseList(SparseCoo{1}(Pattern()))), arr)
-    @test isstructequal(res, ref)
-    arr = Bool[1 1 1 1 1; 1 1 1 1 1; 1 1 1 1 1; 1 1 1 1 1; 1 1 1 1 1]
-    ref = Fiber(SparseList{Int, Int}(5, [1, 6], [1, 2, 3, 4, 5], SparseCoo{1, Tuple{Int}, Int}((5,), (Int[1, 2, 3, 4, 5, 1, 2, 3, 4, 5, 1, 2, 3, 4, 5, 1, 2, 3, 4, 5, 1, 2, 3, 4, 5], ), [1, 6, 11, 16, 21, 26], Pattern())))
-    res = dropdefaults!(Fiber(SparseList(SparseCoo{1}(Pattern()))), arr)
-    @test isstructequal(res, ref)
-    arr = Bool[0 1 0 1; 0 0 0 0; 1 1 1 1; 0 1 0 1]
-    ref = Fiber(SparseList{Int, Int}(4, [1, 4], [1, 3, 4], SparseCoo{1, Tuple{Int}, Int}((4,), (Int[2, 4, 1, 2, 3, 4, 2, 4], ), [1, 3, 7, 9], Pattern())))
-    res = dropdefaults!(Fiber(SparseList(SparseCoo{1}(Pattern()))), arr)
-    @test isstructequal(res, ref)
-    arr = Bool[0 0 0 0 0; 0 0 0 0 0; 0 0 0 0 0; 0 0 0 0 0; 0 0 0 0 0]
-    ref = Fiber(SparseCoo{2, Tuple{Int, Int}, Int}((5, 5), (Int[], Int[], ), [1, 1], Pattern()))
-    res = dropdefaults!(Fiber(SparseCoo{2}(Pattern())), arr)
-    @test isstructequal(res, ref)
-    arr = Bool[1 1 1 1 1; 1 1 1 1 1; 1 1 1 1 1; 1 1 1 1 1; 1 1 1 1 1]
-    ref = Fiber(SparseCoo{2, Tuple{Int, Int}, Int}((5, 5), (Int[1, 1, 1, 1, 1, 2, 2, 2, 2, 2, 3, 3, 3, 3, 3, 4, 4, 4, 4, 4, 5, 5, 5, 5, 5], Int[1, 2, 3, 4, 5, 1, 2, 3, 4, 5, 1, 2, 3, 4, 5, 1, 2, 3, 4, 5, 1, 2, 3, 4, 5], ), [1, 26], Pattern()))
-    res = dropdefaults!(Fiber(SparseCoo{2}(Pattern())), arr)
-    @test isstructequal(res, ref)
-    arr = Bool[0 1 0 1; 0 0 0 0; 1 1 1 1; 0 1 0 1]
-    ref = Fiber(SparseCoo{2, Tuple{Int, Int}, Int}((4, 4), (Int[1, 1, 3, 3, 3, 3, 4, 4], Int[2, 4, 1, 2, 3, 4, 2, 4], ), [1, 9], Pattern()))
-    res = dropdefaults!(Fiber(SparseCoo{2}(Pattern())), arr)
-    @test isstructequal(res, ref)
-    arr = Bool[0 0 0 0 0; 0 0 0 0 0; 0 0 0 0 0; 0 0 0 0 0; 0 0 0 0 0]
-    ref = Fiber(SparseHash{2, Tuple{Int, Int}, Int}((5, 5), Dict{Tuple{Int, Tuple{Int, Int}}, Int}(), [1, 1], [], Pattern()))
-    res = dropdefaults!(Fiber(SparseHash{2}(Pattern())), arr)
-    @test isstructequal(res, ref)
-    arr = Bool[1 1 1 1 1; 1 1 1 1 1; 1 1 1 1 1; 1 1 1 1 1; 1 1 1 1 1]
-    ref = Fiber(SparseHash{2, Tuple{Int, Int}, Int}((5, 5), Dict{Tuple{Int, Tuple{Int, Int}}, Int}((1, (1, 1)) => 1, (1, (1, 2)) => 2, (1, (1, 3)) => 3, (1, (1, 4)) => 4, (1, (1, 5)) => 5, (1, (2, 1)) => 6, (1, (2, 2)) => 7, (1, (2, 3)) => 8, (1, (2, 4)) => 9, (1, (2, 5)) => 10, (1, (3, 1)) => 11, (1, (3, 2)) => 12, (1, (3, 3)) => 13, (1, (3, 4)) => 14, (1, (3, 5)) => 15, (1, (4, 1)) => 16, (1, (4, 2)) => 17, (1, (4, 3)) => 18, (1, (4, 4)) => 19, (1, (4, 5)) => 20, (1, (5, 1)) => 21, (1, (5, 2)) => 22, (1, (5, 3)) => 23, (1, (5, 4)) => 24, (1, (5, 5)) => 25), [1, 26], [(1, (1, 1)) => 1, (1, (1, 2)) => 2, (1, (1, 3)) => 3, (1, (1, 4)) => 4, (1, (1, 5)) => 5, (1, (2, 1)) => 6, (1, (2, 2)) => 7, (1, (2, 3)) => 8, (1, (2, 4)) => 9, (1, (2, 5)) => 10, (1, (3, 1)) => 11, (1, (3, 2)) => 12, (1, (3, 3)) => 13, (1, (3, 4)) => 14, (1, (3, 5)) => 15, (1, (4, 1)) => 16, (1, (4, 2)) => 17, (1, (4, 3)) => 18, (1, (4, 4)) => 19, (1, (4, 5)) => 20, (1, (5, 1)) => 21, (1, (5, 2)) => 22, (1, (5, 3)) => 23, (1, (5, 4)) => 24, (1, (5, 5)) => 25], Pattern()))
-    res = dropdefaults!(Fiber(SparseHash{2}(Pattern())), arr)
-    @test isstructequal(res, ref)
-    arr = Bool[0 1 0 1; 0 0 0 0; 1 1 1 1; 0 1 0 1]
-    ref = Fiber(SparseHash{2, Tuple{Int, Int}, Int}((4, 4), Dict{Tuple{Int, Tuple{Int, Int}}, Int}((1, (1, 2)) => 1, (1, (1, 4)) => 2, (1, (3, 1)) => 3, (1, (3, 2)) => 4, (1, (3, 3)) => 5, (1, (3, 4)) => 6, (1, (4, 2)) => 7, (1, (4, 4)) => 8), [1, 9], [(1, (1, 2)) => 1, (1, (1, 4)) => 2, (1, (3, 1)) => 3, (1, (3, 2)) => 4, (1, (3, 3)) => 5, (1, (3, 4)) => 6, (1, (4, 2)) => 7, (1, (4, 4)) => 8], Pattern()))
-    res = dropdefaults!(Fiber(SparseHash{2}(Pattern())), arr)
-    @test isstructequal(res, ref)
-=======
->>>>>>> 8fca8af2
     arr = fill(false)
     ref = Fiber(Element{false, Bool}([0]), Env())
     res = dropdefaults!(Fiber(Element(false)), arr)
@@ -367,11 +80,7 @@
     res = dropdefaults!(Fiber(SparseList(SparseList(Element(false)))), arr)
     @test isstructequal(res, ref)
     arr = Bool[0, 0, 0, 0, 0]
-<<<<<<< HEAD
-    ref = Fiber(SparseVBL{Int, Int}(5, [1, 1], [], [1], Element{false, Bool}([])))
-=======
     ref = Fiber(SparseVBL{Int, Int}(5, [1, 1], [], [1], Element{false, Bool}([])), Env())
->>>>>>> 8fca8af2
     res = dropdefaults!(Fiber(SparseVBL(Element(false))), arr)
     @test isstructequal(res, ref)
     arr = Bool[1, 1, 1, 1, 1]
@@ -619,11 +328,7 @@
     res = dropdefaults!(Fiber(SparseList(SparseList(Element(true)))), arr)
     @test isstructequal(res, ref)
     arr = Bool[0, 0, 0, 0, 0]
-<<<<<<< HEAD
-    ref = Fiber(SparseVBL{Int, Int}(5, [1, 2], [5], [1, 6], Element{true, Bool}([0, 0, 0, 0, 0])))
-=======
     ref = Fiber(SparseVBL{Int, Int}(5, [1, 2], [5], [1, 6], Element{true, Bool}([0, 0, 0, 0, 0])), Env())
->>>>>>> 8fca8af2
     res = dropdefaults!(Fiber(SparseVBL(Element(true))), arr)
     @test isstructequal(res, ref)
     arr = Bool[1, 1, 1, 1, 1]

using SparseArrays
using Graphs, SimpleWeightedGraphs

include(joinpath(@__DIR__, "../apps/apps.jl"))

@testset "apps" begin
    @info "Testing Finch Applications"
    @testset "graphs" begin
        @testset "pagerank" begin
            size, sparsity = 30, 0.5
            input = sprand(size, size, sparsity)

            graphs_input = Graphs.SimpleDiGraph(transpose(input))
            finch_input = pattern!(fiber(input))

            expected = Graphs.pagerank(graphs_input, 0.85, 20)
            output = FinchApps.pagerank(finch_input; nsteps=20, damp = 0.85)

            tol = 1e-6

            output = copyto!(zeros(size), output)

            @test maximum(abs.(output .- expected)) < tol
        end

        @testset "bfs" begin
            size, sparsity = 50, 0.5
            source = rand(1:size)
            input = sprand(size, size, sparsity)
        
            graphs_input = Graphs.SimpleDiGraph(transpose(input))
            finch_input = @fiber(d(sl(e(0.0))), input) 
        
            expected = Graphs.bfs_parents(graphs_input, source)
            output = FinchApps.bfs(finch_input, source)
        
            @test output == expected
        end

        @testset "bellmanford" begin
            size, sparsity = 50, 0.5
            source = rand(1:size)
            input = sprand(size, size, sparsity)
            
            graphs_input = SimpleWeightedDiGraph(transpose(input))
            finch_input = redefault!(@fiber(d(sl(e(0.0))), input), Inf)
            
            expected = Graphs.bellman_ford_shortest_paths(graphs_input, source)
            output = FinchApps.bellmanford(finch_input, source)

            @test output == collect(zip(expected.dists, expected.parents))
        end

<<<<<<< HEAD
        # @testset "tricount" begin
        #     size, sparsity = 100, 0.5
        #     input = sprand(size, size, sparsity)
        #     mask = LinearAlgebra.LowerTriangular(ones(Int16, (size, size)))
        #     input = input .* mask
        #     # graphs_input needs to be undirected (i.e. symmetric)
            
        #     graphs_input = SimpleDiGraph(input)
        #     finch_input = @fiber(d(sl(e(0.0))), input)
        
        #     expected = sum(Graphs.triangles(graphs_input))
        #     #summing overcounts by 3 for each vertex and 2 for direction, so we divide by 6
        #     output = FinchApps.tricount(finch_input)
            
        #     @test expected == output
        # end

        @testset "brandes_bc" begin
            size, sparsity = 10, 0.5
            input = sprand(size, size, sparsity)
            
            graphs_input = SimpleDiGraph(input)
            finch_input = @fiber(d(sl(e(0.0))), input)
        
            expected = Graphs.betweenness_centrality(graphs_input, normalize=false)
            output = FinchApps.brandes_bc(finch_input)
            
            println(output)

            println(expected)
=======
        @testset "tricount" begin
            size, sparsity = 1000, 0.5
            input = sprand(size, size, sparsity)
            input = SparseMatrixCSC(Symmetric(input))
            
            graphs_input = SimpleDiGraph(input)
            finch_input = pattern!(@fiber(d(sl(e(0.0))), input))
        
            expected = sum(Graphs.triangles(graphs_input))
            output = FinchApps.tricount(finch_input) * 6
            
>>>>>>> 1fd32b2c
            @test expected == output
        end
    end

    @testset "linalg" begin
        @testset "spgemm" begin
            m, n, k = (32, 32, 32)
            p = 0.1
            A_ref = sprand(Int, m, k, p)
            B_ref = sprand(Int, k, n, p)
            C_ref = A_ref * B_ref
            A = @fiber(d(sl(e(0))), A_ref)
            B = @fiber(d(sl(e(0))), B_ref)

            for (key, fn) in [
                (:spgemm_inner, FinchApps.spgemm_inner),
                (:spgemm_gustavson, FinchApps.spgemm_gustavson),
                (:spgemm_outer, FinchApps.spgemm_outer),
            ]
                C = fn(A, B)
                @test C == C_ref
            end
        end
    end
end<|MERGE_RESOLUTION|>--- conflicted
+++ resolved
@@ -51,50 +51,30 @@
             @test output == collect(zip(expected.dists, expected.parents))
         end
 
-<<<<<<< HEAD
-        # @testset "tricount" begin
-        #     size, sparsity = 100, 0.5
-        #     input = sprand(size, size, sparsity)
-        #     mask = LinearAlgebra.LowerTriangular(ones(Int16, (size, size)))
-        #     input = input .* mask
-        #     # graphs_input needs to be undirected (i.e. symmetric)
+        @testset "tricount" begin
+            size, sparsity = 100, 0.5
+            input = sprand(size, size, sparsity)
+            input = SparseMatrixCSC(Symmetric(input))
             
-        #     graphs_input = SimpleDiGraph(input)
-        #     finch_input = @fiber(d(sl(e(0.0))), input)
+            graphs_input = SimpleDiGraph(input)
+            finch_input = @fiber(d(sl(e(0.0))), input)
         
-        #     expected = sum(Graphs.triangles(graphs_input))
-        #     #summing overcounts by 3 for each vertex and 2 for direction, so we divide by 6
-        #     output = FinchApps.tricount(finch_input)
+            expected = sum(Graphs.triangles(graphs_input))
+            output = FinchApps.tricount(finch_input) * 6
             
-        #     @test expected == output
-        # end
+            @test expected == output
+        end
 
         @testset "brandes_bc" begin
             size, sparsity = 10, 0.5
             input = sprand(size, size, sparsity)
             
             graphs_input = SimpleDiGraph(input)
-            finch_input = @fiber(d(sl(e(0.0))), input)
+            finch_input = pattern!(@fiber(d(sl(e(0.0))), input))
         
             expected = Graphs.betweenness_centrality(graphs_input, normalize=false)
             output = FinchApps.brandes_bc(finch_input)
             
-            println(output)
-
-            println(expected)
-=======
-        @testset "tricount" begin
-            size, sparsity = 1000, 0.5
-            input = sprand(size, size, sparsity)
-            input = SparseMatrixCSC(Symmetric(input))
-            
-            graphs_input = SimpleDiGraph(input)
-            finch_input = pattern!(@fiber(d(sl(e(0.0))), input))
-        
-            expected = sum(Graphs.triangles(graphs_input))
-            output = FinchApps.tricount(finch_input) * 6
-            
->>>>>>> 1fd32b2c
             @test expected == output
         end
     end

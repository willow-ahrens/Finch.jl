--- conflicted
+++ resolved
@@ -15,11 +15,8 @@
 SyntaxInterface = "b33eeca9-aacb-4496-a840-e75f1646a4fb"
 
 [compat]
-<<<<<<< HEAD
 SyntaxInterface = "0.1"
-=======
 Requires = "1"
->>>>>>> 472b5dd0
 SnoopPrecompile = "1"
 julia = "1.6.7"
 
